/**
 * @file    archon_interface.h
 * @brief   this defines the Archon implementation of Camera::Interface
 * @author  David Hale <dhale@astro.caltech.edu>
 *
 */

#pragma once

<<<<<<< HEAD
#include "camera_interface.h"          //!< defines Camera::Interface base class
=======
#include "camera_interface.h"
#include "archon_controller.h"
>>>>>>> 7d0990a8

#define  SYSTEM        std::string("SYSTEM")
#define  FETCHLOG      std::string("FETCHLOG")

#define MAXADCCHANS 16             //!< max number of ADC channels per controller (4 mod * 4 ch/mod)
#define MAXADMCHANS 72             //!< max number of ADM channels per controller (4 mod * 18 ch/mod)
#define SNPRINTF(VAR, ...) { snprintf(VAR, sizeof(VAR), __VA_ARGS__); }

namespace Camera {
  class ArchonInterface : public Interface {
    public:
<<<<<<< HEAD
      ArchonInterface();
=======
      ArchonInterface() = default;
>>>>>>> 7d0990a8
      ~ArchonInterface() override;

      // these virtual functions are inherited by the Camera::Interface class
      // and implemented in archon_interface.cpp
      //
      void myfunction() override;
<<<<<<< HEAD
      long connect_controller( const std::string args, std::string &retstring ) override;
      long disconnect_controller( const std::string args, std::string &retstring ) override;
      long exptime( const std::string args, std::string &retstring ) override;
=======

      long connect_controller( const std::string args, std::string &retstring );
      long connect_controller(const std::string& devices_in);
      long disconnect_controller( const std::string args, std::string &retstring ) override;
      long send_cmd(std::string cmd, std::string &reply);
      long send_cmd(std::string cmd);
      long fetchlog();

    private:
      Controller controller;
      std::string_view QUIET = "quiet";  // allows sending commands without logging
      const int nmods = 12; //!< number of modules per controller
>>>>>>> 7d0990a8
  };

}<|MERGE_RESOLUTION|>--- conflicted
+++ resolved
@@ -7,12 +7,8 @@
 
 #pragma once
 
-<<<<<<< HEAD
 #include "camera_interface.h"          //!< defines Camera::Interface base class
-=======
-#include "camera_interface.h"
 #include "archon_controller.h"
->>>>>>> 7d0990a8
 
 #define  SYSTEM        std::string("SYSTEM")
 #define  FETCHLOG      std::string("FETCHLOG")
@@ -24,35 +20,29 @@
 namespace Camera {
   class ArchonInterface : public Interface {
     public:
-<<<<<<< HEAD
       ArchonInterface();
-=======
-      ArchonInterface() = default;
->>>>>>> 7d0990a8
       ~ArchonInterface() override;
 
       // these virtual functions are inherited by the Camera::Interface class
       // and implemented in archon_interface.cpp
       //
       void myfunction() override;
-<<<<<<< HEAD
       long connect_controller( const std::string args, std::string &retstring ) override;
       long disconnect_controller( const std::string args, std::string &retstring ) override;
       long exptime( const std::string args, std::string &retstring ) override;
-=======
-
-      long connect_controller( const std::string args, std::string &retstring );
-      long connect_controller(const std::string& devices_in);
-      long disconnect_controller( const std::string args, std::string &retstring ) override;
-      long send_cmd(std::string cmd, std::string &reply);
-      long send_cmd(std::string cmd);
-      long fetchlog();
 
     private:
       Controller controller;
       std::string_view QUIET = "quiet";  // allows sending commands without logging
       const int nmods = 12; //!< number of modules per controller
->>>>>>> 7d0990a8
+
+      // these function are specific to the Archon Interface,
+      // not inherited by the Camera::Interface base class
+      //
+      long connect_controller(const std::string& devices_in);
+      long send_cmd(std::string cmd, std::string &reply);
+      long send_cmd(std::string cmd);
+      long fetchlog();
   };
 
 }