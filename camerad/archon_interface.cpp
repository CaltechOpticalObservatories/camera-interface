#include "archon_interface.h"
#include <iostream>

namespace Camera {
<<<<<<< HEAD

  ArchonInterface::ArchonInterface() = default;
  ArchonInterface::~ArchonInterface() = default;


  void Camera::ArchonInterface::myfunction() {
    const std::string function("Camera::ArchonInterface::myfunction");
    logwrite(function, "Archon's implementation of Camera::myfunction");
  }

  long Camera::ArchonInterface::connect_controller( const std::string args, std::string &retstring ) {
    const std::string function("Camera::ArchonInterface::connect_controller");
    logwrite(function, "not yet implemented");
    return NO_ERROR;
  }

  long Camera::ArchonInterface::disconnect_controller( const std::string args, std::string &retstring ) {
    const std::string function("Camera::ArchonInterface::disconnect_controller");
    logwrite(function, "not yet implemented");
    return NO_ERROR;
  }

  long Camera::ArchonInterface::exptime( const std::string args, std::string &retstring ) {
    const std::string function("Camera::ArchonInterface::exptime");
    logwrite(function, "not yet implemented");
    return NO_ERROR;
  }

=======
  ArchonInterface::~ArchonInterface() = default;

  void ArchonInterface::myfunction() {
    std::cerr << "Archon's implementation of Camera::myfunction\n";
  }

  /**************** ArchonInterface::connect_controller *********************/
  /**
   * @fn     connect_controller
   * @brief
   * @param  none (devices_in here for future expansion)
   * @return 
   *
   */
  long ArchonInterface::connect_controller(std::string args, std::string &retstring) {
    // Example content
    retstring = "OK";
    return 0;
  }

  long ArchonInterface::connect_controller(const std::string& devices_in="") {
    std::string function = "ArchonInterface::connect_controller";
    std::stringstream message;
    int adchans=0;
    long   error = ERROR;

    if ( this->controller.connected) {
      logwrite(function, "camera connection already open");
      return NO_ERROR;
    }

    // Initialize the camera connection
    //
    logwrite(function, "opening a connection to the camera system");

    if ( this->controller.connected != 0 ) {
      message.str(""); message << "connecting to " << this->controller.archon_network_details.hostname << ":" << this->controller.archon_network_details.port << ": " << strerror(errno);
      logwrite( function, message.str() );
      return ERROR;
    }

    message.str("");
    message << "socket connection to " << this->controller.archon_network_details.hostname << ":" << this->controller.archon_network_details.port;
    logwrite(function, message.str());

    // Get the current system information for the installed modules
    //
    std::string reply;
    error = this->send_cmd( SYSTEM, reply );        // first the whole reply in one string

    std::vector<std::string> lines, tokens;
    Tokenize( reply, lines, " " );                    // then each line in a separate token "lines"

    for ( const auto& line : lines ) {
      Tokenize( line, tokens, "_=" );                 // finally break each line into tokens to get module, type and version
      if ( tokens.size() != 3 ) continue;             // need 3 tokens

      std::string version;
      int module=0;
      int type=0;

      // get the module number
      //
      if ( tokens[0].compare( 0, 9, "BACKPLANE" ) == 0 ) {
        if ( tokens[1] == "VERSION" ) this->controller.backplaneversion = tokens[2];
        continue;
      }

      // get the module and type of each module from MODn_TYPE
      //
      if ( ( tokens[0].compare( 0, 3, "MOD" ) == 0 ) && ( tokens[1] == "TYPE" ) ) {
        try {
          module = std::stoi( tokens[0].substr(3) );
          type   = std::stoi( tokens[2] );

        } catch (std::invalid_argument &) {
          message.str(""); message << "unable to convert module or type from " << tokens[0] << "=" << tokens[1] << " to integer";
          logwrite( function, message.str() );
          return ERROR;

        } catch (std::out_of_range &) {
          message.str(""); message << "module " << tokens[0].substr(3) << " or type " << tokens[1] << " out of range";
          logwrite( function, message.str() );
          return ERROR;
        }

      } else continue;

      // get the module version
      //
      if ( tokens[1] == "VERSION" ) version = tokens[2]; else version = "";

      // now store it permanently
      //
      if ( (module > 0) && (module <= nmods) ) {
        try {
          this->controller.modtype.at(module-1)    = type;       // store the type in a vector indexed by module
          this->controller.modversion.at(module-1) = version;    // store the type in a vector indexed by module

        } catch (std::out_of_range &) {
          message.str(""); message << "requested module " << module << " out of range {1:" << nmods;
          logwrite( function, message.str() );
        }

      } else {                                          // else should never happen
        message.str(""); message << "module " << module << " outside range {1:" << nmods << "}";
        logwrite( function, message.str() );
        return ERROR;
      }

      // Use the module type to resize the gain and offset vectors,
      // but always use the largest possible value allowed.
      //
      if ( type ==  2 ) adchans = ( adchans < MAXADCCHANS ? MAXADCCHANS : adchans );  // ADC module (type=2) found
      if ( type == 17 ) adchans = ( adchans < MAXADMCHANS ? MAXADMCHANS : adchans );  // ADM module (type=17) found
      this->controller.gain.resize( adchans );
      this->controller.offset.resize( adchans );

      // Check that the AD modules are installed in the correct slot
      //
      if ( ( type == 2 || type == 17 ) && ( module < 5 || module > 8 ) ) {
        message.str(""); message << "AD module (type=" << type << ") cannot be in slot " << module << ". Use slots 5-8";
        logwrite( function, message.str() );
        return ERROR;
      }

    } // end for ( auto line : lines )

    // empty the Archon log
    //
    error = this->fetchlog();

    return error;
  }
  /**************** ArchonInterface::connect_controller *********************/


  /**************** ArchonInterface::disconnect_controller ******************/
  /**
   * @fn     disconnect_controller
   * @brief
   * @param  none
   * @return 
   *
   */
  long ArchonInterface::disconnect_controller(const std::string args, std::string &retstring) {
    std::string function = "ArchonInterface::disconnect_controller";
    long error = NO_ERROR;
    if (!this->controller.connected) {
      logwrite(function, "connection already closed");
      return (NO_ERROR);
    }

    // On success, write the value to the log and return
    //
    if (error == NO_ERROR) {
      logwrite(function, "Archon connection terminated");

    } else {
        // Throw an error for any other errors
      logwrite( function, "disconnecting Archon camera" );
    }

    return error;
  }
  /**************** ArchonInterface::disconnect_controller ******************/

  /**************** ArchonInterface::archon_cmd *****************************/
  /**
   * @fn     archon_cmd
   * @brief  send a command to Archon
   * @param  cmd
   * @param  reply (optional)
   * @return ERROR, BUSY or NO_ERROR
   *
   */
  long ArchonInterface::send_cmd(std::string cmd) { // use this form when the calling
    std::string reply;                          // function doesn't need to look at the reply
    return( send_cmd(cmd, reply) );
  }
  long ArchonInterface::send_cmd(std::string cmd, std::string &reply) {
    std::string function = "ArchonInterface::archon_cmd";
    std::stringstream message;
    int     retval;
    char    check[4];
    char    buffer[4096];                       //!< temporary buffer for holding Archon replies
    int     error = NO_ERROR;

    if (!this->controller.connected) {          // nothing to do if no connection open to controller
      logwrite( function, "connection not open to controller" );
      return ERROR;
    }

    if (this->controller.is_busy) {                    // only one command at a time
      message.str(""); message << "Archon busy: ignored command " << cmd;
      logwrite( function, message.str() );
      return BUSY;
    }

    /**
     * Hold a scoped lock for the duration of this function, 
     * to prevent multiple threads from accessing the Archon.
     */
    const std::lock_guard<std::mutex> lock(this->controller.archon_mutex);
    this->controller.is_busy = true;

    // build command: ">xxCOMMAND\n" where xx=hex msgref and COMMAND=command
    //
    this->controller.msgref = (this->controller.msgref + 1) % 256;       // increment msgref for each new command sent
    std::stringstream ssprefix;
    ssprefix << ">"
             << std::setfill('0')
             << std::setw(2)
             << std::hex
             << this->controller.msgref;
    std::string prefix=ssprefix.str();
    try {
      std::transform( prefix.begin(), prefix.end(), prefix.begin(), ::toupper );    // make uppercase

    } catch (...) {
      message.str(""); message << "converting Archon command: " << prefix << " to uppercase";
      logwrite( function, message.str() );
      return ERROR;
    }

    // This allows sending commands that don't get logged,
    // by prepending QUIET, which gets removed here if present.
    //
    bool quiet=false;
    if ( cmd.find(QUIET)==0 ) {
      cmd.erase(0, QUIET.length());
      quiet=true;
    }

    std::stringstream  sscmd;         // sscmd = stringstream, building command
    sscmd << prefix << cmd << "\n";
    std::string scmd = sscmd.str();   // scmd = string, command to send

    // build the command checksum: msgref used to check that reply matches command
    //
    SNPRINTF(check, "<%02X", this->controller.msgref)

    // log the command as long as it's not a STATUS, TIMER, WCONFIG or FRAME command
    //
    if ( !quiet && (cmd.compare(0,7,"WCONFIG") != 0) &&
                   (cmd.compare(0,5,"TIMER") != 0)   &&
                   (cmd.compare(0,6,"STATUS") != 0)  &&
                   (cmd.compare(0,5,"FRAME") != 0) ) {
      // erase newline for logging purposes
      std::string fcmd = scmd;
      try {
          fcmd.erase(fcmd.find('\n'), 1);
      } catch(...) { }
      message.str(""); message << "sending command: " << fcmd;
      logwrite(function, message.str());
    }

    // send the command
    //
    if ( (this->controller.sock.Write(scmd)) == -1) {
      logwrite( function, "writing to camera socket");
    }

    // For the FETCH command we don't wait for a reply, but return immediately.
    // FETCH results in a binary response which is handled elsewhere (in read_frame).
    // Must also distinguish this from the FETCHLOG command, for which we do wait
    // for a normal reply.
    //
    // The scoped mutex lock will be released automatically upon return.
    //
    if ( (cmd.compare(0,5,"FETCH")==0)
        && (cmd.compare(0,8,"FETCHLOG")!=0) ) return (NO_ERROR);

    // For all other commands, receive the reply
    //
    reply.clear();                                   // zero reply buffer
    do {
      if ( (retval=this->controller.sock.Poll()) <= 0) {
        if (retval==0) {
            message.str("");
            message << "Poll timeout waiting for response from Archon command (maybe unrecognized command?)";
            error = TIMEOUT;
        }
        if (retval<0)  {
            message.str("");
            message << "Poll error waiting for response from Archon command";
            error = ERROR;
        }
        if ( error != NO_ERROR ) {
          logwrite( function, message.str() );
        }
        break;
      }
      memset(buffer, '\0', 2048);                    // init temporary buffer
      retval = this->controller.sock.Read(buffer, 2048);      // read into temp buffer
      if (retval <= 0) {
        logwrite( function, "reading Archon" );
        break; 
      }
      reply.append(buffer);                          // append read buffer into the reply string
    } while(retval>0 && reply.find('\n') == std::string::npos);

    // If there was an Archon error then clear the busy flag and get out now
    //
    if ( error != NO_ERROR ) {
        this->controller.is_busy = false;
        return error;
    }

    // The first three bytes of the reply should contain the msgref of the
    // command, which can be used as a check that the received reply belongs
    // to the command which was sent.
    //
    // Error processing command (no other information is provided by Archon)
    //
    if (reply.compare(0, 1, "?")==0) {  // "?" means Archon experienced an error processing command
      error = ERROR;
      message.str(""); message << "Archon controller returned error processing command: " << cmd;
      logwrite( function, message.str() );

    } else if (reply.compare(0, 3, check)!=0) {  // First 3 bytes of reply must equal checksum else reply doesn't belong to command
        error = ERROR;
        // std::string hdr = reply;
        try {
          scmd.erase(scmd.find('\n'), 1);
        } catch(...) { }
        message.str(""); message << "command-reply mismatch for command: " + scmd + ": expected " + check + " but received " + reply ;
        logwrite( function, message.str() );
    } else {                                           // command and reply are a matched pair
      error = NO_ERROR;

      // log the command as long as it's not a STATUS, TIMER, WCONFIG or FRAME command
      if ( !quiet && (cmd.compare(0,7,"WCONFIG") != 0) &&
                     (cmd.compare(0,5,"TIMER") != 0)   &&
                     (cmd.compare(0,6,"STATUS") != 0)  &&
                     (cmd.compare(0,5,"FRAME") != 0) ) {
        message.str("");
        message << "command 0x" << std::setfill('0') << std::setw(2) << std::uppercase << std::hex << this->controller.msgref << " success";
        logwrite(function, message.str());
      }

      reply.erase(0, 3);                             // strip off the msgref from the reply
    }

    // clear the semaphore (still had the mutex this entire function)
    //
    this->controller.is_busy = false;

    return error;
  }
  /**************** ArchonInterface::archon_cmd *****************************/

  /**************** ArchonInterface::fetchlog *******************************/
  /**
   * @fn     fetchlog
   * @brief  fetch the archon log entry and log the response
   * @param  none
   * @return NO_ERROR or ERROR,  return value from archon_cmd call
   *
   * Send the FETCHLOG command to, then read the reply from Archon.
   * Fetch until the log is empty. Log the response.
   *
   */
  long ArchonInterface::fetchlog() {
    std::string function = "ArchonInterface::fetchlog";
    std::string reply;
    std::stringstream message;
    long  retval;

    // send FETCHLOG command while reply is not (null)
    //
    do {
      if ( (retval=this->send_cmd(FETCHLOG, reply)) != NO_ERROR ) {          // send command here
        logwrite( function, "ERROR: calling FETCHLOG" );
        return retval;
      }
      if (reply != "(null)") {
        try {
            reply.erase(reply.find('\n'), 1);
        } catch(...) { }             // strip newline
        logwrite(function, reply);                                           // log reply here
      }
    } while (reply != "(null)");                                             // stop when reply is (null)

    return retval;
  }
  /**************** ArchonInterface::fetchlog *******************************/
>>>>>>> 7d0990a8

}<|MERGE_RESOLUTION|>--- conflicted
+++ resolved
@@ -2,54 +2,31 @@
 #include <iostream>
 
 namespace Camera {
-<<<<<<< HEAD
 
   ArchonInterface::ArchonInterface() = default;
   ArchonInterface::~ArchonInterface() = default;
 
 
-  void Camera::ArchonInterface::myfunction() {
+  void ArchonInterface::myfunction() {
     const std::string function("Camera::ArchonInterface::myfunction");
     logwrite(function, "Archon's implementation of Camera::myfunction");
   }
 
-  long Camera::ArchonInterface::connect_controller( const std::string args, std::string &retstring ) {
+
+  /***** Camera::ArchonInterface::connect_controller **************************/
+  /**
+   * @brief
+   * @param[in]  args
+   * @param[out] retstring
+   * @return     ERROR | NO_ERROR
+   *
+   */
+  long ArchonInterface::connect_controller( const std::string args, std::string &retstring ) {
     const std::string function("Camera::ArchonInterface::connect_controller");
     logwrite(function, "not yet implemented");
-    return NO_ERROR;
-  }
-
-  long Camera::ArchonInterface::disconnect_controller( const std::string args, std::string &retstring ) {
-    const std::string function("Camera::ArchonInterface::disconnect_controller");
-    logwrite(function, "not yet implemented");
-    return NO_ERROR;
-  }
-
-  long Camera::ArchonInterface::exptime( const std::string args, std::string &retstring ) {
-    const std::string function("Camera::ArchonInterface::exptime");
-    logwrite(function, "not yet implemented");
-    return NO_ERROR;
-  }
-
-=======
-  ArchonInterface::~ArchonInterface() = default;
-
-  void ArchonInterface::myfunction() {
-    std::cerr << "Archon's implementation of Camera::myfunction\n";
-  }
-
-  /**************** ArchonInterface::connect_controller *********************/
-  /**
-   * @fn     connect_controller
-   * @brief
-   * @param  none (devices_in here for future expansion)
-   * @return 
-   *
-   */
-  long ArchonInterface::connect_controller(std::string args, std::string &retstring) {
     // Example content
     retstring = "OK";
-    return 0;
+    return NO_ERROR;
   }
 
   long ArchonInterface::connect_controller(const std::string& devices_in="") {
@@ -166,23 +143,24 @@
 
     return error;
   }
-  /**************** ArchonInterface::connect_controller *********************/
-
-
-  /**************** ArchonInterface::disconnect_controller ******************/
+  /***** Camera::ArchonInterface::connect_controller **************************/
+
+
+  /***** Camera::ArchonInterface::disconnect_controller ***********************/
   /**
-   * @fn     disconnect_controller
    * @brief
-   * @param  none
-   * @return 
+   * @param[in]  args
+   * @param[out] retstring
+   * @return     ERROR | NO_ERROR
    *
    */
   long ArchonInterface::disconnect_controller(const std::string args, std::string &retstring) {
-    std::string function = "ArchonInterface::disconnect_controller";
+    const std::string function("Camera::ArchonInterface::disconnect_controller");
     long error = NO_ERROR;
+
     if (!this->controller.connected) {
       logwrite(function, "connection already closed");
-      return (NO_ERROR);
+      return NO_ERROR;
     }
 
     // On success, write the value to the log and return
@@ -197,11 +175,19 @@
 
     return error;
   }
-  /**************** ArchonInterface::disconnect_controller ******************/
-
-  /**************** ArchonInterface::archon_cmd *****************************/
+  /***** Camera::ArchonInterface::disconnect_controller ***********************/
+
+
+
+  long ArchonInterface::exptime( const std::string args, std::string &retstring ) {
+    const std::string function("Camera::ArchonInterface::exptime");
+    logwrite(function, "not yet implemented");
+    return NO_ERROR;
+  }
+
+
+  /***** Camera::ArchonInterface::archon_cmd **********************************/
   /**
-   * @fn     archon_cmd
    * @brief  send a command to Archon
    * @param  cmd
    * @param  reply (optional)
@@ -232,7 +218,7 @@
     }
 
     /**
-     * Hold a scoped lock for the duration of this function, 
+     * Hold a scoped lock for the duration of this function,
      * to prevent multiple threads from accessing the Archon.
      */
     const std::lock_guard<std::mutex> lock(this->controller.archon_mutex);
@@ -329,7 +315,7 @@
       retval = this->controller.sock.Read(buffer, 2048);      // read into temp buffer
       if (retval <= 0) {
         logwrite( function, "reading Archon" );
-        break; 
+        break;
       }
       reply.append(buffer);                          // append read buffer into the reply string
     } while(retval>0 && reply.find('\n') == std::string::npos);
@@ -382,13 +368,12 @@
 
     return error;
   }
-  /**************** ArchonInterface::archon_cmd *****************************/
-
-  /**************** ArchonInterface::fetchlog *******************************/
+  /***** Camera::ArchonInterface::archon_cmd **********************************/
+
+
+  /***** Camera::ArchonInterface::fetchlog ************************************/
   /**
-   * @fn     fetchlog
    * @brief  fetch the archon log entry and log the response
-   * @param  none
    * @return NO_ERROR or ERROR,  return value from archon_cmd call
    *
    * Send the FETCHLOG command to, then read the reply from Archon.
@@ -418,7 +403,5 @@
 
     return retval;
   }
-  /**************** ArchonInterface::fetchlog *******************************/
->>>>>>> 7d0990a8
-
+  /***** Camera::ArchonInterface::fetchlog ************************************/
 }