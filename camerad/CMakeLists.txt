# ----------------------------------------------------------------------------
# @file    camerad/CMakeLists.txt
# @brief   input to the CMake build system for building camera daemon
# @author  David Hale <dhale@caltech.edu>
# ----------------------------------------------------------------------------

cmake_minimum_required( VERSION 3.12 )

set( CAMERAD_DIR ${PROJECT_BASE_DIR}/camerad )

set( CMAKE_CXX_STANDARD 17 )

include_directories( ${PROJECT_BASE_DIR}/utils )
include_directories( ${PROJECT_BASE_DIR}/common )
<<<<<<< HEAD
link_directories(${PROJECT_BASE_DIR}/lib)
=======
link_directories( ${PROJECT_BASE_DIR}/lib )

option(CONTROLLER "Choose controller type { bob joe archon astrocam }")

if (CONTROLLER STREQUAL "bob")
  add_definitions(-DCONTROLLER_BOB)
elseif (CONTROLLER STREQUAL "joe")
  add_definitions(-DCONTROLLER_JOE)
elseif (CONTROLLER STREQUAL "astrocam")
  add_definitions(-DCONTROLLER_ASTROCAM)
else()
  message(FATAL_ERROR "You must specify -DCONTROLLER={ bob joe archon astrocam }")
endif()
>>>>>>> 8ce654c4

# ----------------------------------------------------------------------------
# AstroCam ARC-64/66 PCI/e interfaces
# ----------------------------------------------------------------------------
if (${INTERFACE_TYPE} STREQUAL "AstroCam")
  message( STATUS "compiling for AstroCam GenIII PCI/PCIe")
  set( INTERFACE_TARGET astrocam)
  set( ARCAPI_DIR "${PROJECT_BASE_DIR}/ARC")
  add_definitions( -DASTROCAM)
  add_definitions( -DARC66_PCIE)
  find_path( ARCAPI_BASE "CArcBase.h" PATHS ${ARCAPI_DIR}/CArcBase/inc)
  find_path( ARCAPI_FITS "CArcFitsFile.h" PATHS ${ARCAPI_DIR}/CArcFitsFile/inc)
  find_path( ARCAPI_CFITS "CArcFitsFile.h" PATHS ${ARCAPI_DIR}/CArcFitsFile/inc)
  find_path( ARCAPI_DEVICE "CArcDevice.h" PATHS ${ARCAPI_DIR}/CArcDevice/inc)
  find_path( ARCAPI_PCI "CArcPCI.h" PATHS ${ARCAPI_DIR}/CArcDevice/inc)
  find_path( ARCAPI_EXPIFACE "CExpIFace.h" PATHS ${ARCAPI_DIR}/CArcDevice/inc)
  find_path( ARCAPI_CONIFACE "CConIFace.h" PATHS ${ARCAPI_DIR}/CArcDevice/inc)
  find_path( ARCAPI_DEFS "ArcDefs.h" PATHS ${ARCAPI_DIR}/CArcDevice/inc)

# ----------------------------------------------------------------------------
#   INTERFACE_SOURCE    list of sources required for target interface
# ----------------------------------------------------------------------------
set(INTERFACE_SOURCE
<<<<<<< HEAD
  "${CAMERAD_DIR}/astrocam_interface.cpp"
)
=======
  "${CAMERAD_DIR}/camera_interface.cpp"
  )
>>>>>>> 8ce654c4
# ----------------------------------------------------------------------------
#   INTERFACE_INCLUDES  list of include paths for target interface
# ----------------------------------------------------------------------------


    add_library(${INTERFACE_TARGET} ${INTERFACE_SOURCE})
    target_include_directories(${INTERFACE_TARGET} PUBLIC ${INTERFACE_INCLUDES})


    set(INTERFACE_INCLUDES
      "${ARC_INTERFACE}"
      "${ARCAPI_BASE}"
      "${ARCAPI_FITS}"
      "${ARCAPI_CFITS}"
      "${ARCAPI_DEVICE}"
      "${ARCAPI_PCI}"
      "${ARCAPI_EXPIFACE}"
      "${ARCAPI_CONIFACE}"
      "${ARCAPI_DEFS}"
    )
    set(INTERFACE_LIBS
      CArcBase
      CArcDevice
      CArcFitsFile
    )
    find_library(CARC_BASE "CArcBase3.6" NAMES "libCArcBase3.6" PATHS ${ARCAPI_DIR}/Release)
    find_library(CARC_DEVICE "CArcDevice3.6" NAMES "libCArcDevice3.6.so" PATHS ${ARCAPI_DIR}/Release)
    find_library(CARC_FITS "CArcFitsFile3.6" NAMES "libCArcFitsFile3.6.so" PATHS ${ARCAPI_DIR}/Release)

    # ----------------------------------------------------------------------------
    # STA Archon interfaces
    # ----------------------------------------------------------------------------

elseif (${INTERFACE_TYPE} STREQUAL "Archon")
    message(STATUS "compiling for STA Archon")
    set(INTERFACE_TARGET archon)
    add_definitions(-Wall -ansi -O1 -Wno-variadic-macros -std=c++17 -ggdb)
    add_definitions(-DSTA_ARCHON)

    set(INTERFACE_SOURCE
      "${CAMERAD_DIR}/archon.cpp"
    )
    add_library(interface STATIC "${INTERFACE_SOURCE}")

    set(INTERFACE_LIBS)

    if (${DETECTOR_TYPE} STREQUAL "Hxrg")
        message(STATUS "compiling for HXRG detector")
        add_definitions(-DDET_HXRG)
    else ()
        message(STATUS "compiling for CCD detector")
    endif ()
else ()
    message(FATAL_ERROR " unknown interface type: " ${INTERFACE_TYPE})
endif ()


# Add the defined interface target:
#
add_library(${INTERFACE_TARGET} ${INTERFACE_SOURCE})
target_include_directories(${INTERFACE_TARGET} PUBLIC ${INTERFACE_INCLUDES})

# ----------------------------------------------------------------------------
# External libraries, such as FITS, etc.
# ----------------------------------------------------------------------------

# FITS
#
find_library(CCFITS_LIB CCfits NAMES libCCfits PATHS /usr/local/lib)
find_library(CFITS_LIB cfitsio NAMES libcfitsio  PATHS /usr/local/lib)

# ZeroMQ
#
find_library( ZMQPP_LIB zmqpp NAMES libzmqpp PATHS /usr/local/lib )
find_library( ZMQ_LIB zmq NAMES libzmq PATHS /usr/local/lib )

# OpenCV
<<<<<<< HEAD
find_package( OpenCV REQUIRED )
include_directories( ${OpenCV_INCLUDE_DIRS} )

=======
#
find_package( OpenCV REQUIRED )
include_directories( ${OpenCV_INCLUDE_DIRS} )

# Boost
#
find_package(Boost REQUIRED COMPONENTS thread chrono)
include_directories(${BOOST_INCLUDES})

>>>>>>> 8ce654c4
find_package(Threads)
find_package(nlohmann_json REQUIRED)

# Boost
find_package(Boost REQUIRED COMPONENTS thread chrono)
include_directories(${BOOST_INCLUDES})

add_executable(camerad
  # these are generic
  ${CAMERAD_DIR}/camerad.cpp
  ${CAMERAD_DIR}/camera_server.cpp
  ${CAMERAD_DIR}/camera_interface.cpp
  # these will need something smarter to select the correct code
  ${INTERFACE_INCLUDES}
<<<<<<< HEAD
)
=======
  #  ${CAMERAD_DIR}/bob_interface.cpp
  ${CAMERAD_DIR}/astrocam_interface.cpp
  ${CAMERAD_DIR}/astrocam_controller.cpp
  )
>>>>>>> 8ce654c4

target_link_libraries(camerad
  network
  logentry
  common
  utilities
  ${INTERFACE_LIBS}
  ${INTERFACE_TARGET}
  ${CMAKE_THREAD_LIBS_INIT}
  ${CCFITS_LIB}
  ${CFITS_LIB}
<<<<<<< HEAD
  ${ZMQPP_LIB}
  ${ZMQ_LIB}
  ${OpenCV_LIBS}
  nlohmann_json::nlohmann_json
  Boost::thread
  Boost::chrono
  pthread
  ${BOOST_INCLUDES}
)
=======
#  ${OpenCV_LIBS}
#  ${BOOST_INCLUDES}
#  Boost::thread
#  Boost::chrono
#  ${ZMQPP_LIB}
#  ${ZMQ_LIB}
  )
>>>>>>> 8ce654c4
<|MERGE_RESOLUTION|>--- conflicted
+++ resolved
@@ -12,9 +12,7 @@
 
 include_directories( ${PROJECT_BASE_DIR}/utils )
 include_directories( ${PROJECT_BASE_DIR}/common )
-<<<<<<< HEAD
-link_directories(${PROJECT_BASE_DIR}/lib)
-=======
+
 link_directories( ${PROJECT_BASE_DIR}/lib )
 
 option(CONTROLLER "Choose controller type { bob joe archon astrocam }")
@@ -25,10 +23,11 @@
   add_definitions(-DCONTROLLER_JOE)
 elseif (CONTROLLER STREQUAL "astrocam")
   add_definitions(-DCONTROLLER_ASTROCAM)
+elseif (CONTROLLER STREQUAL "archon")
+  add_definitions(-DCONTROLLER_ARCHON)
 else()
   message(FATAL_ERROR "You must specify -DCONTROLLER={ bob joe archon astrocam }")
 endif()
->>>>>>> 8ce654c4
 
 # ----------------------------------------------------------------------------
 # AstroCam ARC-64/66 PCI/e interfaces
@@ -52,13 +51,8 @@
 #   INTERFACE_SOURCE    list of sources required for target interface
 # ----------------------------------------------------------------------------
 set(INTERFACE_SOURCE
-<<<<<<< HEAD
-  "${CAMERAD_DIR}/astrocam_interface.cpp"
+  "${CAMERAD_DIR}/camera_interface.cpp"
 )
-=======
-  "${CAMERAD_DIR}/camera_interface.cpp"
-  )
->>>>>>> 8ce654c4
 # ----------------------------------------------------------------------------
 #   INTERFACE_INCLUDES  list of include paths for target interface
 # ----------------------------------------------------------------------------
@@ -136,21 +130,10 @@
 find_library( ZMQ_LIB zmq NAMES libzmq PATHS /usr/local/lib )
 
 # OpenCV
-<<<<<<< HEAD
 find_package( OpenCV REQUIRED )
 include_directories( ${OpenCV_INCLUDE_DIRS} )
 
-=======
-#
-find_package( OpenCV REQUIRED )
-include_directories( ${OpenCV_INCLUDE_DIRS} )
 
-# Boost
-#
-find_package(Boost REQUIRED COMPONENTS thread chrono)
-include_directories(${BOOST_INCLUDES})
-
->>>>>>> 8ce654c4
 find_package(Threads)
 find_package(nlohmann_json REQUIRED)
 
@@ -165,14 +148,10 @@
   ${CAMERAD_DIR}/camera_interface.cpp
   # these will need something smarter to select the correct code
   ${INTERFACE_INCLUDES}
-<<<<<<< HEAD
-)
-=======
   #  ${CAMERAD_DIR}/bob_interface.cpp
   ${CAMERAD_DIR}/astrocam_interface.cpp
   ${CAMERAD_DIR}/astrocam_controller.cpp
   )
->>>>>>> 8ce654c4
 
 target_link_libraries(camerad
   network
@@ -184,7 +163,6 @@
   ${CMAKE_THREAD_LIBS_INIT}
   ${CCFITS_LIB}
   ${CFITS_LIB}
-<<<<<<< HEAD
   ${ZMQPP_LIB}
   ${ZMQ_LIB}
   ${OpenCV_LIBS}
@@ -194,12 +172,3 @@
   pthread
   ${BOOST_INCLUDES}
 )
-=======
-#  ${OpenCV_LIBS}
-#  ${BOOST_INCLUDES}
-#  Boost::thread
-#  Boost::chrono
-#  ${ZMQPP_LIB}
-#  ${ZMQ_LIB}
-  )
->>>>>>> 8ce654c4
