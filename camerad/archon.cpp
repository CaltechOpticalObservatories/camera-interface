--- conflicted
+++ resolved
@@ -100,8 +100,6 @@
   ImageOutput* Interface::get_image_output() {
     if (!image_output) {
       output_handler = ImageOutputFactory::create_image_output(image_output_type);
-<<<<<<< HEAD
-
       if (image_output_type == "disk") {
         image_output = dynamic_cast<WriteToDisk*>(output_handler.get());
       } else if (image_output_type == "zmq") {
@@ -109,11 +107,6 @@
       } else {
         // throw error
       }
-
-
-=======
-      image_output = dynamic_cast<SaveToDisk*>(output_handler.get());
->>>>>>> 86c3a6b1
     }
     return image_output;
   }
