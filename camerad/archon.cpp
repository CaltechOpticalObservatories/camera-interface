/**
 * @file    archon.cpp
 * @brief   camera interface functions
 * @details 
 * @author  David Hale <dhale@astro.caltech.edu>
 *
 */
#include "archon.h"

#include <sstream>   // for std::stringstream
#include <iomanip>   // for setfil, setw, etc.
#include <iostream>  // for hex, uppercase, etc.
#include <algorithm> 
#include <cctype>
#include <string>
#include <fstream>
#include <array>
#include <utility>
<<<<<<< HEAD
#include <zmq.hpp>
=======
// #include <cstring>
>>>>>>> b74f7760

namespace Archon {

  // Archon::Interface constructor
  //
  Interface::Interface() {
    this->archon_busy = false;
    this->modeselected = false;
    this->firmwareloaded = false;
    this->msgref = 0;
    this->lastframe = 0;
    this->frame.index = 0;
    this->frame.next_index = 0;
    this->abort = false;
    this->taplines = 0;
    this->configlines = 0;
    this->logwconfig = false;
    this->image_data = nullptr;
    this->image_data_bytes = 0;
    this->image_data_allocated = 0;
    this->is_longexposure_set = false;
    this->is_window = false;
    this->is_autofetch = false;
    this->win_hstart = 0;
    this->win_hstop = 2047;
    this->win_vstart = 0;
    this->win_vstop = 2047;
    this->tapline0_store = "";
    this->taplines_store = 0;

    this->n_hdrshift = 16;
    this->backplaneversion="";

    this->trigin_state="disabled";
    this->trigin_expose = 0;
    this->trigin_untimed = 0;
    this->trigin_readout = 0;

    this->lastcubeamps = this->camera.cubeamps();

    this->trigin_expose_enable   = DEF_TRIGIN_EXPOSE_ENABLE;
    this->trigin_expose_disable  = DEF_TRIGIN_EXPOSE_DISABLE;
    this->trigin_untimed_enable  = DEF_TRIGIN_UNTIMED_ENABLE;
    this->trigin_untimed_disable = DEF_TRIGIN_UNTIMED_DISABLE;
    this->trigin_readout_enable  = DEF_TRIGIN_READOUT_ENABLE;
    this->trigin_readout_disable = DEF_TRIGIN_READOUT_DISABLE;

    this->shutenable_enable      = DEF_SHUTENABLE_ENABLE;
    this->shutenable_disable     = DEF_SHUTENABLE_DISABLE;

    // pre-size the modtype and modversion vectors to hold the max number of modules
    //
    this->modtype.resize( nmods );
    this->modversion.resize( nmods );

    // TODO I should change these to STL maps instead
    //
    this->frame.bufsample.resize( Archon::nbufs );
    this->frame.bufcomplete.resize( Archon::nbufs );
    this->frame.bufmode.resize( Archon::nbufs );
    this->frame.bufbase.resize( Archon::nbufs );
    this->frame.bufframen.resize( Archon::nbufs );
    this->frame.bufwidth.resize( Archon::nbufs );
    this->frame.bufheight.resize( Archon::nbufs );
    this->frame.bufpixels.resize( Archon::nbufs );
    this->frame.buflines.resize( Archon::nbufs );
    this->frame.bufrawblocks.resize( Archon::nbufs );
    this->frame.bufrawlines.resize( Archon::nbufs );
    this->frame.bufrawoffset.resize( Archon::nbufs );
    this->frame.buftimestamp.resize( Archon::nbufs );
    this->frame.bufretimestamp.resize( Archon::nbufs );
    this->frame.buffetimestamp.resize( Archon::nbufs );
  }

  // Archon::Interface deconstructor
  //
  Interface::~Interface() = default;


  /**************** Archon::Interface::interface ******************************/
  long Interface::interface(std::string &iface) {
    std::string function = "Archon::Interface::interface";
    iface = "STA-Archon";
    logwrite(function, iface);
    return 0;
  }
  /**************** Archon::Interface::interface ******************************/

  /***** Archon::Interface::do_power ******************************************/
  /**
   * @brief      set/get the power state
   * @param[in]  state_in    input string contains requested power state
   * @param[out] retstring   return string contains the current power state
   * @return     ERROR or NO_ERROR
   *
   */
  long Interface::do_power(std::string state_in, std::string &retstring) {
    std::string function = "Archon::Interface::do_power";
    std::stringstream message;
    long error = ERROR;

    if ( !this->archon.isconnected() ) {                        // nothing to do if no connection open to controller
      this->camera.log_error( function, "connection not open to controller" );
      return( ERROR );
    }

    // set the Archon power state as requested
    //
    if ( !state_in.empty() ) {                                  // received something
      std::transform( state_in.begin(), state_in.end(), state_in.begin(), ::toupper );  // make uppercase
      if ( state_in == "ON" ) {
        error = this->archon_cmd( POWERON );                    // send POWERON command to Archon
        if ( error == NO_ERROR ) std::this_thread::sleep_for( std::chrono::seconds(2) );         // wait 2s to ensure power is stable
      }
      else
      if ( state_in == "OFF" ) {
        error = this->archon_cmd( POWEROFF );                   // send POWEROFF command to Archon
        if ( error == NO_ERROR ) std::this_thread::sleep_for( std::chrono::milliseconds(200) );  // wait 200ms to ensure power is off
      }
      else {
        message.str(""); message << "unrecognized argument " << state_in << ": expected {on|off}";
        this->camera.log_error( function, message.str() );
        return( ERROR );
      }
      if ( error != NO_ERROR ) {
        message.str(""); message << "setting Archon power " << state_in;
        this->camera.log_error( function, message.str() );
        return( ERROR );
      }
    }

    // Read the Archon power state directly from Archon
    //
    std::string power;
    error = get_status_key( "POWER", power );

    if ( error != NO_ERROR ) return( ERROR );

    int status=-1;

    try { status = std::stoi( power ); }
    catch (std::invalid_argument &) {
      this->camera.log_error( function, "unable to convert power status message to integer" );
      return(ERROR);
    }
    catch (std::out_of_range &) {
      this->camera.log_error( function, "power status out of range" );
      return(ERROR);
    }

    // set the power status (or not) depending on the value extracted from the STATUS message
    //
    switch( status ) {
      case -1:                                                  // no POWER token found in status message
        this->camera.log_error( function, "unable to find power in Archon status message" );
        return( ERROR );
      case  0:                                                  // usually an internal error
        this->camera.power_status = "UNKNOWN";
        break;
      case  1:                                                  // no configuration applied
        this->camera.power_status = "NOT_CONFIGURED";
        break;
      case  2:                                                  // power is off
        this->camera.power_status = "OFF";
        break;
      case  3:                                                  // some modules powered, some not
        this->camera.power_status = "INTERMEDIATE";
        break;
      case  4:                                                  // power is on
        this->camera.power_status = "ON";
        break;
      case  5:                                                  // system is in standby
        this->camera.power_status = "STANDBY";
        break;
      default:                                                  // should be impossible
        message.str(""); message << "unknown power status: " << status;
        this->camera.log_error( function, message.str() );
        return( ERROR );
    }

    message.str(""); message << "POWER:" << this->camera.power_status;
    this->camera.async.enqueue( message.str() );

    retstring = this->camera.power_status;

    return(NO_ERROR);
  }
  /***** Archon::Interface::do_power ******************************************/



  /***** Archon::Interface::configure_controller ******************************/
  /**
   * @brief      parse controller-related keys from the configuration file
   * @details    the config file was read by server.config.read_config() in main()
   * @return     ERROR or NO_ERROR
   *
   */
  long Interface::configure_controller() {
    std::string function = "Archon::Interface::configure_controller";
    std::stringstream message;
    int applied=0;
    long error;

    // Must re-init all values to start-up defaults in case this function is 
    // called again to re-load the config file (such as if a HUP is received)
    // and the new config file may not have everything defined.
    // This ensures nothing is carried over from any previous config.
    //
    this->camera_info.hostname = "";
    this->archon.sethost( "" );
    this->camera_info.port = -1;
    this->archon.setport( -1 );

    this->n_hdrshift = 16;

    this->camera.firmware[0] = "";

    this->exposeparam = "";
    this->longexposeparam.clear();
    this->trigin_exposeparam = "";
    this->trigin_untimedparam = "";
    this->trigin_readoutparam = "";

    this->trigin_expose_enable   = DEF_TRIGIN_EXPOSE_ENABLE;
    this->trigin_expose_disable  = DEF_TRIGIN_EXPOSE_DISABLE;
    this->trigin_untimed_enable  = DEF_TRIGIN_UNTIMED_ENABLE;
    this->trigin_untimed_disable = DEF_TRIGIN_UNTIMED_DISABLE;
    this->trigin_readout_enable  = DEF_TRIGIN_READOUT_ENABLE;
    this->trigin_readout_disable = DEF_TRIGIN_READOUT_DISABLE;

    this->shutenable_enable      = DEF_SHUTENABLE_ENABLE;
    this->shutenable_disable     = DEF_SHUTENABLE_DISABLE;

    // loop through the entries in the configuration file, stored in config class
    //
    for (int entry=0; entry < this->config.n_entries; entry++) {

      if (config.param[entry].compare(0, 9, "ARCHON_IP")==0) {
        this->camera_info.hostname = config.arg[entry];
        this->archon.sethost( config.arg[entry] );
        message.str(""); message << "CONFIG:" << config.param[entry] << "=" << config.arg[entry];
        logwrite( function, message.str() );
        this->camera.async.enqueue( message.str() );
        applied++;
      }

      if (config.param[entry].compare(0, 11, "ARCHON_PORT")==0) {              // ARCHON_PORT
        int port;
        try {
          port = std::stoi( config.arg[entry] );

        } catch (std::invalid_argument &) {
          this->camera.log_error( function, "unable to convert port number to integer" );
          return ERROR;

        } catch (std::out_of_range &) {
          this->camera.log_error( function, "port number out of integer range" );
          return ERROR;
        }
        this->camera_info.port = port;
        this->archon.setport(port);
        message.str(""); message << "CONFIG:" << config.param[entry] << "=" << config.arg[entry];
        logwrite( function, message.str() );
        this->camera.async.enqueue( message.str() );
        applied++;
      }

      if (config.param[entry].compare(0, 12, "AMPS_AS_CUBE")==0) {
        std::string dontcare;
        if ( this->camera.cubeamps( config.arg[entry], dontcare ) == ERROR ) {
          this->camera.log_error( function, "setting cubeamps" );
          return ERROR;
        }
      }

      if (config.param[entry].compare(0, 12, "EXPOSE_PARAM")==0) {             // EXPOSE_PARAM
        this->exposeparam = config.arg[entry];
        message.str(""); message << "CONFIG:" << config.param[entry] << "=" << config.arg[entry];
        logwrite( function, message.str() );
        this->camera.async.enqueue( message.str() );
        applied++;
      }

      if ( config.param[entry] == "LONGEXPOSE_PARAM" ) {                       // LONGEXPOSE_PARAM
        this->longexposeparam = config.arg[entry];
        message.str(""); message << "CONFIG:" << config.param[entry] << "=" << config.arg[entry];
        logwrite( function, message.str() );
        this->camera.async.enqueue( message.str() );
        applied++;
      }

      if (config.param[entry].compare(0, 19, "TRIGIN_EXPOSE_PARAM")==0) {      // TRIGIN_EXPOSE_PARAM
        this->trigin_exposeparam = config.arg[entry];
        message.str(""); message << "CONFIG:" << config.param[entry] << "=" << config.arg[entry];
        logwrite( function, message.str() );
        this->camera.async.enqueue( message.str() );
        applied++;
      }

      if (config.param[entry].compare(0, 20, "TRIGIN_UNTIMED_PARAM")==0) {     // TRIGIN_UNTIMED_PARAM
        this->trigin_untimedparam = config.arg[entry];
        message.str(""); message << "CONFIG:" << config.param[entry] << "=" << config.arg[entry];
        logwrite( function, message.str() );
        this->camera.async.enqueue( message.str() );
        applied++;
      }

      if (config.param[entry].compare(0, 20, "TRIGIN_READOUT_PARAM")==0) {     // TRIGIN_READOUT_PARAM
        this->trigin_readoutparam = config.arg[entry];
        message.str(""); message << "CONFIG:" << config.param[entry] << "=" << config.arg[entry];
        logwrite( function, message.str() );
        this->camera.async.enqueue( message.str() );
        applied++;
      }

      if (config.param[entry].compare(0, 20, "TRIGIN_EXPOSE_ENABLE")==0) {     // TRIGIN_EXPOSE_ENABLE
        int enable;
        try {
          enable = std::stoi( config.arg[entry] );

        } catch (std::invalid_argument &) {
          this->camera.log_error( function, "unable to convert TRIGIN_EXPOSE_ENABLE to integer" );
          return ERROR;

        } catch (std::out_of_range &) {
          this->camera.log_error( function, "TRIGIN_EXPOSE_ENABLE out of integer range" );
          return ERROR;
        }
        this->trigin_expose_enable = enable;
        message.str(""); message << "CONFIG:" << config.param[entry] << "=" << config.arg[entry];
        logwrite( function, message.str() );
        this->camera.async.enqueue( message.str() );
        applied++;
      }

      if (config.param[entry].compare(0, 21, "TRIGIN_EXPOSE_DISABLE")==0) {    // TRIGIN_EXPOSE_DISABLE
        int disable;
        try {
          disable = std::stoi( config.arg[entry] );

        } catch (std::invalid_argument &) {
          this->camera.log_error( function, "unable to convert TRIGIN_EXPOSE_DISABLE to integer" );
          return ERROR;

        } catch (std::out_of_range &) {
          this->camera.log_error( function, "TRIGIN_EXPOSE_DISABLE out of integer range" );
          return ERROR;
        }
        this->trigin_expose_disable = disable;
        message.str(""); message << "CONFIG:" << config.param[entry] << "=" << config.arg[entry];
        logwrite( function, message.str() );
        this->camera.async.enqueue( message.str() );
        applied++;
      }

      if (config.param[entry].compare(0, 21, "TRIGIN_UNTIMED_ENABLE")==0) {    // TRIGIN_UNTIMED_ENABLE
        int enable;
        try {
          enable = std::stoi( config.arg[entry] );

        } catch (std::invalid_argument &) {
          this->camera.log_error( function, "unable to convert TRIGIN_UNTIMED_ENABLE to integer" );
          return ERROR;

        } catch (std::out_of_range &) {
          this->camera.log_error( function, "TRIGIN_UNTIMED_ENABLE out of integer range" );
          return ERROR;
        }
        this->trigin_untimed_enable = enable;
        message.str(""); message << "CONFIG:" << config.param[entry] << "=" << config.arg[entry];
        logwrite( function, message.str() );
        this->camera.async.enqueue( message.str() );
        applied++;
      }

      if (config.param[entry].compare(0, 22, "TRIGIN_UNTIMED_DISABLE")==0) {   // TRIGIN_UNTIMED_DISABLE
        int disable;
        try {
          disable = std::stoi( config.arg[entry] );

        } catch (std::invalid_argument &) {
          this->camera.log_error( function, "unable to convert TRIGIN_UNTIMED_DISABLE to integer" );
          return ERROR;

        } catch (std::out_of_range &) {
          this->camera.log_error( function, "TRIGIN_UNTIMED_DISABLE out of integer range" );
          return ERROR;
        }
        this->trigin_untimed_disable = disable;
        message.str(""); message << "CONFIG:" << config.param[entry] << "=" << config.arg[entry];
        logwrite( function, message.str() );
        this->camera.async.enqueue( message.str() );
        applied++;
      }

      if (config.param[entry].compare(0, 21, "TRIGIN_READOUT_ENABLE")==0) {    // TRIGIN_READOUT_ENABLE
        int enable;
        try {
          enable = std::stoi( config.arg[entry] );

        } catch (std::invalid_argument &) {
          this->camera.log_error( function, "unable to convert TRIGIN_READOUT_ENABLE to integer" );
          return ERROR;

        } catch (std::out_of_range &) {
          this->camera.log_error( function, "TRIGIN_READOUT_ENABLE out of integer range" );
          return ERROR;
        }
        this->trigin_readout_enable = enable;
        message.str(""); message << "CONFIG:" << config.param[entry] << "=" << config.arg[entry];
        logwrite( function, message.str() );
        this->camera.async.enqueue( message.str() );
        applied++;
      }

      if (config.param[entry].compare(0, 22, "TRIGIN_READOUT_DISABLE")==0) {   // TRIGIN_READOUT_DISABLE
        int disable;
        try {
          disable = std::stoi( config.arg[entry] );

        } catch (std::invalid_argument &) {
          this->camera.log_error( function, "unable to convert TRIGIN_READOUT_DISABLE to integer" );
          return ERROR;

        } catch (std::out_of_range &) {
          this->camera.log_error( function, "TRIGIN_READOUT_DISABLE out of integer range" );
          return ERROR;
        }
        this->trigin_readout_disable = disable;
        message.str(""); message << "CONFIG:" << config.param[entry] << "=" << config.arg[entry];
        logwrite( function, message.str() );
        this->camera.async.enqueue( message.str() );
        applied++;
      }

      if (config.param[entry].compare(0, 16, "SHUTENABLE_PARAM")==0) {         // SHUTENABLE_PARAM
        this->shutenableparam = config.arg[entry];
        message.str(""); message << "CONFIG:" << config.param[entry] << "=" << config.arg[entry];
        logwrite( function, message.str() );
        this->camera.async.enqueue( message.str() );
        applied++;
      }

      if (config.param[entry].compare(0, 17, "SHUTENABLE_ENABLE")==0) {        // SHUTENABLE_ENABLE
        int enable;
        try {
          enable = std::stoi( config.arg[entry] );

        } catch (std::invalid_argument &) {
          this->camera.log_error( function, "unable to convert SHUTENABLE_ENABLE to integer" );
          return ERROR;

        } catch (std::out_of_range &) {
          this->camera.log_error( function, "SHUTENABLE_ENABLE out of integer range" );
          return ERROR;
        }
        this->shutenable_enable = enable;
        message.str(""); message << "CONFIG:" << config.param[entry] << "=" << config.arg[entry];
        logwrite( function, message.str() );
        this->camera.async.enqueue( message.str() );
        applied++;
      }

      if (config.param[entry].compare(0, 18, "SHUTENABLE_DISABLE")==0) {       // SHUTENABLE_DISABLE
        int disable;
        try {
          disable = std::stoi( config.arg[entry] );

        } catch (std::invalid_argument &) {
          this->camera.log_error( function, "unable to convert SHUTENABLE_DISABLE to integer" );
          return ERROR;

        } catch (std::out_of_range &) {
          this->camera.log_error( function, "SHUTENABLE_DISABLE out of integer range" );
          return ERROR;
        }
        this->shutenable_disable = disable;
        message.str(""); message << "CONFIG:" << config.param[entry] << "=" << config.arg[entry];
        logwrite( function, message.str() );
        this->camera.async.enqueue( message.str() );
        applied++;
      }

      // .firmware and .readout_time are STL maps but (for now) only one Archon per computer
      // so map always to 0
      //
      if (config.param[entry].compare(0, 16, "DEFAULT_FIRMWARE")==0) {
        this->camera.firmware[0] = config.arg[entry];
        message.str(""); message << "CONFIG:" << config.param[entry] << "=" << config.arg[entry];
        logwrite( function, message.str() );
        this->camera.async.enqueue( message.str() );
        applied++;
      }

      if (config.param[entry].compare(0, 16, "HDR_SHIFT")==0) {
        std::string dontcare;
        this->hdrshift( config.arg[entry], dontcare );
        message.str(""); message << "CONFIG:" << config.param[entry] << "=" << config.arg[entry];
        logwrite( function, message.str() );
        this->camera.async.enqueue( message.str() );
        applied++;
      }

      if (config.param[entry].compare(0, 12, "READOUT_TIME")==0) {
        int readtime;
        try {
          readtime = std::stoi ( config.arg[entry] );

        } catch (std::invalid_argument &) {
          this->camera.log_error( function, "unable to convert readout time to integer" );
          return ERROR;

        } catch (std::out_of_range &) {
          this->camera.log_error( function, "readout time out of integer range" );
          return ERROR;
        }
        this->camera.readout_time[0] = readtime;
        message.str(""); message << "CONFIG:" << config.param[entry] << "=" << config.arg[entry];
        logwrite( function, message.str() );
        this->camera.async.enqueue( message.str() );
        applied++;
      }

      if (config.param[entry].compare(0, 5, "IMDIR")==0) {
        this->camera.imdir( config.arg[entry] );
        message.str(""); message << "CONFIG:" << config.param[entry] << "=" << config.arg[entry];
        logwrite( function, message.str() );
        this->camera.async.enqueue( message.str() );
        applied++;
      }

      if (config.param[entry].compare(0, 7, "DIRMODE")==0) {
        std::string s( config.arg[entry] );
        std::stringstream mode_bit;
        mode_t mode=0;
        for ( size_t i=0; i < s.length(); i++ ) {
          try {
            mode = (mode << 3);
            mode_bit.str(""); mode_bit << s.at(i);
            mode |= std::stoi( mode_bit.str() );

          } catch (std::invalid_argument &) {
            this->camera.log_error( function, "unable to convert mode bit to integer" );
            return ERROR;

          } catch (std::out_of_range &) {
            this->camera.log_error( function, "out of range converting dirmode bit" );
            return ERROR;
          }
        }
        this->camera.set_dirmode( mode );
        message.str(""); message << "CONFIG:" << config.param[entry] << "=" << config.arg[entry];
        logwrite( function, message.str() );
        this->camera.async.enqueue( message.str() );
        applied++;
      }

      if (config.param[entry].compare(0, 8, "BASENAME")==0) {
        this->camera.basename( config.arg[entry] );
        message.str(""); message << "CONFIG:" << config.param[entry] << "=" << config.arg[entry];
        logwrite( function, message.str() );
        this->camera.async.enqueue( message.str() );
        applied++;
      }

    }

    message.str("");
    if (applied==0) {
      message << "ERROR: ";
      error = ERROR;

    } else {
      error = NO_ERROR;
    }
    message << "applied " << applied << " configuration lines to controller";
    error == NO_ERROR ? logwrite( function, message.str() ) : this->camera.log_error( function, message.str() ) ;
    return error;
  }
  /***** Archon::Interface::configure_controller ******************************/


  /**************** Archon::Interface::prepare_image_buffer *******************/
  /**
   * @fn     prepare_image_buffer
   * @brief  prepare image_data buffer, allocating memory as needed
   * @param  none
   * @return NO_ERROR if successful or ERROR on error
   *
   */
  long Interface::prepare_image_buffer() {
    std::string function = "Archon::Interface::prepare_image_buffer";
    std::stringstream message;

    // If there is already a correctly-sized buffer allocated,
    // then don't do anything except initialize that space to zero.
    //
    if ( (this->image_data != nullptr)     &&
         (this->image_data_bytes != 0) &&
         (this->image_data_allocated == this->image_data_bytes) ) {
      memset(this->image_data, 0, this->image_data_bytes);
      message.str(""); message << "initialized " << this->image_data_bytes << " bytes of image_data memory";
      logwrite(function, message.str());

    } else {
        // If memory needs to be re-allocated, delete the old buffer
      if (this->image_data != nullptr) {
        logwrite(function, "deleting old image_data buffer");
        delete [] this->image_data;
        this->image_data=nullptr;
      }
      // Allocate new memory
      //
      if (this->image_data_bytes != 0) {
        this->image_data = new char[this->image_data_bytes];
        this->image_data_allocated=this->image_data_bytes;
        message.str(""); message << "allocated " << this->image_data_bytes << " bytes for image_data";
        logwrite(function, message.str());

      } else {
        this->camera.log_error( function, "cannot allocate zero-length image memory" );
        return ERROR;
      }
    }

    return NO_ERROR;
  }
  /**************** Archon::Interface::prepare_image_buffer *******************/


  /**************** Archon::Interface::connect_controller *********************/
  /**
   * @fn     connect_controller
   * @brief
   * @param  none (devices_in here for future expansion)
   * @return 
   *
   */
  long Interface::connect_controller(const std::string& devices_in="") {
    std::string function = "Archon::Interface::connect_controller";
    std::stringstream message;
    int adchans=0;
    long   error = ERROR;

    if ( this->archon.isconnected() ) {
      logwrite(function, "camera connection already open");
      return NO_ERROR;
    }

    // Initialize the camera connection
    //
    logwrite(function, "opening a connection to the camera system");

    if ( this->archon.Connect() != 0 ) {
      message.str(""); message << "connecting to " << this->camera_info.hostname << ":" << this->camera_info.port << ": " << strerror(errno);
      this->camera.log_error( function, message.str() );
      return ERROR;
    }

    message.str("");
    message << "socket connection to " << this->camera_info.hostname << ":" << this->camera_info.port << " "
            << "established on fd " << this->archon.getfd();
    logwrite(function, message.str());

    // Get the current system information for the installed modules
    //
    std::string reply;
    error = this->archon_cmd( SYSTEM, reply );        // first the whole reply in one string

    std::vector<std::string> lines, tokens;
    Tokenize( reply, lines, " " );                    // then each line in a separate token "lines"

    for ( const auto& line : lines ) {
      Tokenize( line, tokens, "_=" );                 // finally break each line into tokens to get module, type and version
      if ( tokens.size() != 3 ) continue;             // need 3 tokens

      std::string version;
      int module=0;
      int type=0;

      // get the module number
      //
      if ( tokens[0].compare( 0, 9, "BACKPLANE" ) == 0 ) {
        if ( tokens[1] == "VERSION" ) this->backplaneversion = tokens[2];
        continue;
      }

      // get the module and type of each module from MODn_TYPE
      //
      if ( ( tokens[0].compare( 0, 3, "MOD" ) == 0 ) && ( tokens[1] == "TYPE" ) ) {
        try {
          module = std::stoi( tokens[0].substr(3) );
          type   = std::stoi( tokens[2] );

        } catch (std::invalid_argument &) {
          message.str(""); message << "unable to convert module or type from " << tokens[0] << "=" << tokens[1] << " to integer";
          this->camera.log_error( function, message.str() );
          return ERROR;

        } catch (std::out_of_range &) {
          message.str(""); message << "module " << tokens[0].substr(3) << " or type " << tokens[1] << " out of range";
          this->camera.log_error( function, message.str() );
          return ERROR;
        }

      } else continue;

      // get the module version
      //
      if ( tokens[1] == "VERSION" ) version = tokens[2]; else version = "";

      // now store it permanently
      //
      if ( (module > 0) && (module <= nmods) ) {
        try {
          this->modtype.at(module-1)    = type;       // store the type in a vector indexed by module
          this->modversion.at(module-1) = version;    // store the type in a vector indexed by module

        } catch (std::out_of_range &) {
          message.str(""); message << "requested module " << module << " out of range {1:" << nmods;
          this->camera.log_error( function, message.str() );
        }

      } else {                                          // else should never happen
        message.str(""); message << "module " << module << " outside range {1:" << nmods << "}";
        this->camera.log_error( function, message.str() );
        return ERROR;
      }

      // Use the module type to resize the gain and offset vectors,
      // but always use the largest possible value allowed.
      //
      if ( type ==  2 ) adchans = ( adchans < MAXADCCHANS ? MAXADCCHANS : adchans );  // ADC module (type=2) found
      if ( type == 17 ) adchans = ( adchans < MAXADMCHANS ? MAXADMCHANS : adchans );  // ADM module (type=17) found
      this->gain.resize( adchans );
      this->offset.resize( adchans );

      // Check that the AD modules are installed in the correct slot
      //
      if ( ( type == 2 || type == 17 ) && ( module < 5 || module > 8 ) ) {
        message.str(""); message << "AD module (type=" << type << ") cannot be in slot " << module << ". Use slots 5-8";
        this->camera.log_error( function, message.str() );
        return ERROR;
      }

    } // end for ( auto line : lines )

    // empty the Archon log
    //
    error = this->fetchlog();

    // Make sure the following systemkeys are added.
    // They can be changed at any time by a command but since they have defaults
    // they don't require a command so this ensures they get into the systemkeys db.
    //
    std::stringstream keystr;
    keystr << "HDRSHIFT=" << this->n_hdrshift << "// number of HDR right-shift bits";
    this->systemkeys.addkey( keystr.str() );

    return error;
  }
  /**************** Archon::Interface::connect_controller *********************/


  /**************** Archon::Interface::disconnect_controller ******************/
  /**
   * @fn     disconnect_controller
   * @brief
   * @param  none
   * @return 
   *
   */
  long Interface::disconnect_controller() {
    std::string function = "Archon::Interface::disconnect_controller";
    long error;
    if (!this->archon.isconnected()) {
      logwrite(function, "connection already closed");
      return (NO_ERROR);
    }
    // close the socket file descriptor to the Archon controller
    //
    error = this->archon.Close();

    // Free the memory
    //
    if (this->image_data != nullptr) {
      logwrite(function, "releasing allocated device memory");
      delete [] this->image_data;
      this->image_data=nullptr;
    }

    // On success, write the value to the log and return
    //
    if (error == NO_ERROR) {
      logwrite(function, "Archon connection terminated");

    } else {
        // Throw an error for any other errors
      this->camera.log_error( function, "disconnecting Archon camera" );
    }

    return error;
  }
  /**************** Archon::Interface::disconnect_controller ******************/


  /**************** Archon::Interface::native *********************************/
  /**
   * @fn     native
   * @brief  send native commands directly to Archon and log result
   * @param  std::string cmd
   * @return long ret from archon_cmd() call
   *
   * This function simply calls archon_cmd() then breaks the reply into
   * space-delimited tokens and puts each token into the asynchronous
   * message queue. The result is that the reply comes out one line at
   * a time on the async port.
   *
   */
  long Interface::native(const std::string& cmd) {
    std::string function = "Archon::Interface::native";
    std::stringstream message;
    std::string reply;
    std::vector<std::string> tokens;
    long ret = archon_cmd(cmd, reply);
    if (!reply.empty()) {
      // Tokenize the reply and put each non-empty token into the asynchronous message queue.
      // The reply message begins and ends with "CMD:BEGIN" and "CMD:END" and
      // each line of the reply is prepended with "CMD:" where CMD is the native command
      // which generated the message.
      //
      message << cmd << ":BEGIN";
      this->camera.async.enqueue( message.str() );

      Tokenize(reply, tokens, " ");
      for (const auto & token : tokens) {
        if ( ! token.empty() && token != "\n" ) {
          message.str(""); message << cmd << ":" << token;
          this->camera.async.enqueue( message.str() );
        }
      }
      message.str(""); message << cmd << ":END";
      this->camera.async.enqueue( message.str() );
    }
    return ret;
  }
  /**************** Archon::Interface::native *********************************/


  /**************** Archon::Interface::archon_cmd *****************************/
  /**
   * @fn     archon_cmd
   * @brief  send a command to Archon
   * @param  cmd
   * @param  reply (optional)
   * @return ERROR, BUSY or NO_ERROR
   *
   */
  long Interface::archon_cmd(std::string cmd) { // use this form when the calling
    std::string reply;                          // function doesn't need to look at the reply
    return( archon_cmd(cmd, reply) );
  }
  long Interface::archon_cmd(std::string cmd, std::string &reply) {
    std::string function = "Archon::Interface::archon_cmd";
    std::stringstream message;
    int     retval;
    char    check[4];
    // char    buffer[4096];                   //!< temporary buffer for holding Archon replies
    std::string buffer_str;
    int     error = NO_ERROR;

    if (!this->archon.isconnected()) {          // nothing to do if no connection open to controller
      this->camera.log_error( function, "connection not open to controller" );
      return ERROR;
    }

    if (this->archon_busy) {                    // only one command at a time
      message.str(""); message << "Archon busy: ignored command " << cmd;
      this->camera.log_error( function, message.str() );
      return BUSY;
    }

    /**
     * Hold a scoped lock for the duration of this function, 
     * to prevent multiple threads from accessing the Archon.
     */
    const std::lock_guard<std::mutex> lock(this->archon_mutex);
    this->archon_busy = true;

    // build command: ">xxCOMMAND\n" where xx=hex msgref and COMMAND=command
    //
    this->msgref = (this->msgref + 1) % 256;       // increment msgref for each new command sent
    std::stringstream ssprefix;
    ssprefix << ">"
             << std::setfill('0')
             << std::setw(2)
             << std::hex
             << this->msgref;
    std::string prefix=ssprefix.str();
    try {
      std::transform( prefix.begin(), prefix.end(), prefix.begin(), ::toupper );    // make uppercase

    } catch (...) {
      message.str(""); message << "converting Archon command: " << prefix << " to uppercase";
      this->camera.log_error( function, message.str() );
      return ERROR;
    }

    // This allows sending commands that don't get logged,
    // by prepending QUIET, which gets removed here if present.
    //
    bool quiet=false;
    if ( cmd.find(QUIET)==0 ) {
      cmd.erase(0, QUIET.length());
      quiet=true;
    }

    std::stringstream  sscmd;         // sscmd = stringstream, building command
    sscmd << prefix << cmd << "\n";
    std::string scmd = sscmd.str();   // scmd = string, command to send

    // build the command checksum: msgref used to check that reply matches command
    //
    SNPRINTF(check, "<%02X", this->msgref)

    // log the command as long as it's not a STATUS, TIMER, WCONFIG or FRAME command
    //
    if ( !quiet && (cmd.compare(0,7,"WCONFIG") != 0) &&
                   (cmd.compare(0,5,"TIMER") != 0)   &&
                   (cmd.compare(0,6,"STATUS") != 0)  &&
                   (cmd.compare(0,5,"FRAME") != 0) ) {
      // erase newline for logging purposes
      std::string fcmd = scmd;
      try {
          fcmd.erase(fcmd.find('\n'), 1);
      } catch(...) { }
      message.str(""); message << "sending command: " << fcmd;
      logwrite(function, message.str());
    }

    // optionally log WCONFIG commands
    //
    if ( this->logwconfig && cmd.find("WCONFIG")!=std::string::npos ) logwrite( function, strip_newline(cmd) );

    // send the command
    //
    if ( (this->archon.Write(scmd)) == -1) {
      this->camera.log_error( function, "writing to camera socket");
    }

    // For the FETCH command we don't wait for a reply, but return immediately.
    // FETCH results in a binary response which is handled elsewhere (in read_frame).
    // Must also distinguish this from the FETCHLOG command, for which we do wait
    // for a normal reply.
    //
    // The scoped mutex lock will be released automatically upon return.
    //
    if ( (cmd.compare(0,5,"FETCH")==0)
        && (cmd.compare(0,8,"FETCHLOG")!=0) ) return (NO_ERROR);

    // For all other commands, receive the reply
    //
    reply.clear();                                   // zero reply buffer
    do {
      if (!this->is_autofetch) {
        if ( (retval=this->archon.Poll()) <= 0) {
          if (retval==0) {
            message.str("");
            message << "Poll timeout waiting for response from Archon command (maybe unrecognized command?)";
            error = TIMEOUT;
          }
          if (retval<0)  {
            message.str("");
            message << "Poll error waiting for response from Archon command";
            error = ERROR;
          }
          if ( error != NO_ERROR ) this->camera.log_error( function, message.str() );
          break;
        }
      }
      // memset(buffer, '\0', 2048);                    // init temporary buffer
      // retval = this->archon.Read(buffer, 2048);      // read into temp buffer
      retval = this->archon.Read(buffer_str, '\n');
      if (retval <= 0) {
        this->camera.log_error( function, "reading Archon" );
        break;
      }

      if (this->is_autofetch) {
        if ( (cmd.compare(0,20,"FASTPREPPARAM Expose")==0) || (cmd.compare(0,20,"FASTLOADPARAM Expose")==0) ) {
          logwrite(function, "Expose in AUTOFETCH MODE");
        }

        // ignore autofetch header
        if (buffer_str.compare(0, 4, "<SFA") == 0) {
          logwrite( function, "AUTOFETCH HEADER: FOUND -> Ignore");
          this->archon_busy = false;
          return NO_ERROR;
        }
      }

      reply.append(buffer_str);  // append read buffer into the reply string

    } while(retval>0 && reply.find('\n') == std::string::npos);

    // If there was an Archon error then clear the busy flag and get out now
    //
    if ( error != NO_ERROR ) {
        this->archon_busy = false;
        return error;
    }

    // The first three bytes of the reply should contain the msgref of the
    // command, which can be used as a check that the received reply belongs
    // to the command which was sent.
    //
    // Error processing command (no other information is provided by Archon)
    //
    if (reply.compare(0, 1, "?")==0) {  // "?" means Archon experienced an error processing command
      error = ERROR;
      message.str(""); message << "Archon controller returned error processing command: " << cmd;
      this->camera.log_error( function, message.str() );

    } else if (reply.compare(0, 3, check)!=0) {  // First 3 bytes of reply must equal checksum else reply doesn't belong to command
        error = ERROR;
        // std::string hdr = reply;
        try {
          scmd.erase(scmd.find('\n'), 1);
        } catch(...) { }
        message.str(""); message << "command-reply mismatch for command: " + scmd + ": expected " + check + " but received " + reply ;
        this->camera.log_error( function, message.str() );
    } else {                                           // command and reply are a matched pair
      error = NO_ERROR;

      // log the command as long as it's not a STATUS, TIMER, WCONFIG or FRAME command
      if ( !quiet && (cmd.compare(0,7,"WCONFIG") != 0) &&
                     (cmd.compare(0,5,"TIMER") != 0)   &&
                     (cmd.compare(0,6,"STATUS") != 0)  &&
                     (cmd.compare(0,5,"FRAME") != 0) ) {
        message.str("");
        message << "command 0x" << std::setfill('0') << std::setw(2) << std::uppercase << std::hex << this->msgref << " success";
        logwrite(function, message.str());
      }

      reply.erase(0, 3);                             // strip off the msgref from the reply
    }

    // clear the semaphore (still had the mutex this entire function)
    //
    this->archon_busy = false;

    return error;
  }
  /**************** Archon::Interface::archon_cmd *****************************/


  /**************** Archon::Interface::read_parameter *************************/
  /**
   * @fn     read_parameter
   * @brief  read a parameter from Archon configuration memory
   * @param  paramname  char pointer to name of paramter
   * @param  value  reference to string for return value
   * @return ERROR on error, NO_ERROR if okay.
   *
   * The string reference contains the value of the parameter
   * to be returned to the user.
   *
   * No direct calls to Archon -- this function uses archon_cmd()
   * which in turn handles all of the Archon in-use locking.
   *
   */
  long Interface::read_parameter(const std::string& paramname, std::string &value) {
    std::string function = "Archon::Interface::read_parameter";
    std::stringstream message;
    std::stringstream cmd;
    std::string reply;
    long   error   = NO_ERROR;

    if (this->parammap.find(paramname) == this->parammap.end()) {
      message.str(""); message << "parameter \"" << paramname << "\" not found in ACF";
      this->camera.log_error( function, message.str() );
      return ERROR;
    }

    // form the RCONFIG command to send to Archon
    //
    cmd.str("");
    cmd << "RCONFIG"
        << std::uppercase << std::setfill('0') << std::setw(4) << std::hex
        << this->parammap[paramname.c_str()].line;
    error = this->archon_cmd(cmd.str(), reply);               // send RCONFIG command here

    if ( error != NO_ERROR ) {
      message.str(""); message << "ERROR: sending archon_cmd(" << cmd.str() << ")";
      logwrite( function, message.str() );
      return error;
    }

    try {
        reply.erase(reply.find('\n'), 1);
    } catch(...) { }  // strip newline

    // reply should now be of the form PARAMETERn=PARAMNAME=VALUE,
    // and we want just the VALUE here
    //

    size_t loc;
    value = reply;
    if (value.compare(0, 9, "PARAMETER") == 0) {                                      // value: PARAMETERn=PARAMNAME=VALUE
      if ( (loc=value.find('=')) != std::string::npos ) value = value.substr(++loc);  // value: PARAMNAME=VALUE
      else {
        value="NaN";
        error = ERROR;
      }
      if ( (loc=value.find('=')) != std::string::npos ) value = value.substr(++loc);  // value: VALUE
      else {
        value="NaN";
        error = ERROR;
      }

    } else {
      value="NaN";
      error = ERROR;
    }

    if (error==ERROR) {
      message << "malformed reply: " << reply << " to Archon command " << cmd.str() << ": Expected PARAMETERn=PARAMNAME=VALUE";
      this->camera.log_error( function, message.str() );

    } else {
      message.str(""); message << paramname << " = " << value;
      logwrite(function, message.str());
    }
    return error;
  }
  /**************** Archon::Interface::read_parameter *************************/


  /**************** Archon::Interface::prep_parameter *************************/
  /**
   * @fn     prep_parameter
   * @brief  
   * @param  
   * @return NO_ERROR or ERROR,  return value from archon_cmd call
   *
   */
  long Interface::prep_parameter(const std::string& paramname, std::string value) {
    std::string function = "Archon::Interface::prep_parameter";
    std::stringstream message;
    std::stringstream scmd;
    long error = NO_ERROR;

    // Prepare to apply it to the system -- will be loaded on next EXTLOAD signal
    //
    scmd << "FASTPREPPARAM " << paramname << " " << value;
    error = this->archon_cmd(scmd.str());

    if (error != NO_ERROR) {
      message << "ERROR: prepping parameter \"" << paramname << "=" << value;
    }

    logwrite( function, message.str() );
    return error;
  }
  /**************** Archon::Interface::prep_parameter *************************/


  /**************** Archon::Interface::load_parameter *************************/
  /**
   * @fn     load_parameter
   * @brief  
   * @param  
   * @return NO_ERROR or ERROR,  return value from archon_cmd call
   *
   */
  long Interface::load_parameter(std::string paramname, std::string value) {
    std::string function = "Archon::Interface::load_parameter";
    std::stringstream message;
    std::stringstream scmd;
    long error = NO_ERROR;

    scmd << "FASTLOADPARAM " << paramname << " " << value;
    error = this->archon_cmd(scmd.str());

    if (error != NO_ERROR) {
      message << "ERROR: loading parameter \"" << paramname << "=" << value << "\" into Archon";

    } else {
      message << "parameter \"" << paramname << "=" << value << "\" loaded into Archon";
    }

    logwrite( function, message.str() );
    return error;
  }
  /**************** Archon::Interface::load_parameter *************************/


  /**************** Archon::Interface::fetchlog *******************************/
  /**
   * @fn     fetchlog
   * @brief  fetch the archon log entry and log the response
   * @param  none
   * @return NO_ERROR or ERROR,  return value from archon_cmd call
   *
   * Send the FETCHLOG command to, then read the reply from Archon.
   * Fetch until the log is empty. Log the response.
   *
   */
  long Interface::fetchlog() {
    std::string function = "Archon::Interface::fetchlog";
    std::string reply;
    std::stringstream message;
    long  retval;

    // send FETCHLOG command while reply is not (null)
    //
    do {
      if ( (retval=this->archon_cmd(FETCHLOG, reply)) != NO_ERROR ) {          // send command here
        logwrite( function, "ERROR: calling FETCHLOG" );
        return retval;
      }
      if (reply != "(null)") {
        try {
            reply.erase(reply.find('\n'), 1);
        } catch(...) { }             // strip newline
        logwrite(function, reply);                                           // log reply here
      }
    } while (reply != "(null)");                                             // stop when reply is (null)

    return retval;
  }
  /**************** Archon::Interface::fetchlog *******************************/


  /**************** Archon::Interface::load_timing ****************************/
  /**
   * @fn     load_timing
   * @brief  loads the ACF file and applies the timing script and parameters only
   * @param  acffile, specified ACF to load
   * @param  retstring, reference to string for return values // TODO not yet implemented
   * @return 
   *
   * This function is overloaded.
   *
   * This function loads the ACF file then sends the LOADTIMING command 
   * which parses and compiles only the timing script and parameters.  
   *
   */
  long Interface::load_timing(std::string acffile, std::string &retstring) {
    return( this->load_timing( acffile ) );
  }
  long Interface::load_timing(std::string acffile) {
    std::string function = "Archon::Interface::load_timing";

    // load the ACF file into configuration memory
    //
    long error = this->load_acf( acffile );

    // parse timing script and parameters and apply them to the system
    //
    if (error == NO_ERROR) error = this->archon_cmd(LOADTIMING);

    return error;
  }
  /**************** Archon::Interface::load_timing ****************************/


  /**************** Archon::Interface::load_firmware **************************/
  /**
   * @fn     load_firmware
   * @brief  loads the ACF file and applies the complete system configuration
   * @param  none
   * @return 
   *
   * This function is overloaded.
   *
   * This version takes a single argument for the acf file to load.
   *
   * This function loads the ACF file and then sends an APPLYALL which
   * parses and applies the complete system configuration from the 
   * configuration memory just loaded. The detector power will be off.
   *
   */
  long Interface::load_firmware(std::string acffile) {
    // load the ACF file into configuration memory
    //
    long error = this->load_acf( acffile );

    // Parse and apply the complete system configuration from configuration memory.
    // Detector power will be off after this.
    //
    if (error == NO_ERROR) error = this->archon_cmd(APPLYALL);

    if ( error != NO_ERROR ) this->fetchlog();

    // If no errors then automatically set the mode to DEFAULT.
    // This should come after APPLYALL in case any new parameters need to be written,
    // which shouldn't be done until after they have been applied.
    //
    if ( error == NO_ERROR ) error = this->set_camera_mode( std::string( "DEFAULT" ) );

    return error;
  }
  /**************** Archon::Interface::load_firmware **************************/
  /**
   * @fn     load_firmware
   * @brief
   * @param  none
   * @return 
   *
   * This function is overloaded.
   *
   * This version is for future compatibility.
   * The multiple-controller version will pass a reference to a return string.
   *
   */
  long Interface::load_firmware(std::string acffile, std::string &retstring) {
    return( this->load_firmware( acffile ) );
  }
  /**************** Archon::Interface::load_firmware **************************/


  /**************** Archon::Interface::load_acf *******************************/
  /**
   * @fn     load_acf
   * @brief  loads the ACF file into configuration memory (no APPLY!)
   * @param  acffile
   * @return ERROR or NO_ERROR
   *
   * This function loads the specfied file into configuration memory.
   * While the ACF is being read, an internal database (STL map) is being 
   * created to allow lookup access to the ACF file or parameters.
   *
   * The [MODE_XXX] sections are also parsed and parameters as a function
   * of mode are saved in their own database.
   *
   * This function only loads (WCONFIGxxx) the configuration memory; it does
   * not apply it to the system. Therefore, this function must be followed
   * with a LOADTIMING or APPLYALL command, for example.
   *
   */
  long Interface::load_acf(std::string acffile) {
    std::string function = "Archon::Interface::load_acf";
    std::stringstream message;
    std::fstream filestream;  // I/O stream class
    std::string line;         // the line read from the acffile
    std::string mode;
    std::string keyword, keystring, keyvalue, keytype, keycomment;
    std::stringstream sscmd;
    std::string key, value;

    int      linecount;  // the Archon configuration line number is required for writing back to config memory
    long     error=NO_ERROR;
    bool     parse_config=false;

    // get the acf filename, either passed here or from loaded default
    //
    if ( acffile.empty() ) {
      acffile = this->camera.firmware[0];

    } else {
      this->camera.firmware[0] = acffile;
    }

    // try to open the file
    //
    try {
      filestream.open(acffile, std::ios_base::in);

    } catch(...) {
      message << "opening acf file " << acffile << ": " << std::strerror(errno);
      this->camera.log_error( function, message.str() );
      return ERROR;
    }

    if ( ! filestream.is_open() || ! filestream.good() ) {
      message << "acf file " << acffile << " could not be opened";
      this->camera.log_error( function, message.str() );
      return ERROR;
    }

    logwrite(function, acffile);

    // The CPU in Archon is single threaded, so it checks for a network 
    // command, then does some background polling (reading bias voltages etc.),
    // then checks again for a network command.  "POLLOFF" disables this 
    // background checking, so network command responses are very fast.  
    // The downside is that bias voltages, temperatures, etc. are not updated
    // until you give a "POLLON". 
    //
    error = this->archon_cmd(POLLOFF);

    // clear configuration memory for this controller
    //
    if (error == NO_ERROR) error = this->archon_cmd(CLEARCONFIG);

    if ( error != NO_ERROR ) {
        logwrite( function, "ERROR: could not prepare Archon for new ACF" );
        return error;
    }

    // Any failure after clearing the configuration memory will mean
    // no firmware is loaded.
    //
    this->firmwareloaded = false;

    modemap.clear();                             // file is open, clear all modes

    linecount = 0;                               // init Archon configuration line number

    while ( getline(filestream, line) ) {        // note that getline discards the newline "\n" character

      // don't start parsing until [CONFIG] and stop on a newline or [SYSTEM]
      //
      if (line == "[CONFIG]") { parse_config=true;  continue; }
      if (line == "\n"      ) { parse_config=false; continue; }
      if (line == "[SYSTEM]") { parse_config=false; continue; }

      std::string savedline = line;              // save un-edited line for error reporting

      // parse mode sections, looking for "[MODE_xxxxx]"
      //
      if (line.substr(0,6)=="[MODE_") {          // this is a mode section
        try {
          line.erase(line.find('['), 1);         // erase the opening square bracket
          line.erase(line.find(']'), 1);         // erase the closing square bracket

        } catch(...) {
          message.str(""); message << "malformed mode section: " << savedline << ": expected [MODE_xxxx]";
          this->camera.log_error( function, message.str() );
          filestream.close();
          return ERROR;
        }
        if ( ! line.empty() ) {                  // What's remaining should be MODE_xxxxx
          mode = line.substr(5);                 // everything after "MODE_" is the mode name
          std::transform( mode.begin(), mode.end(), mode.begin(), ::toupper );    // make uppercase

          // got a mode, now check if one of this name has already been located
          // and put into the modemap
          //
          if ( this->modemap.find(mode) != this->modemap.end() ) {
            message.str(""); message << "duplicate definition of mode: " << mode << ": load aborted";
            this->camera.log_error( function, message.str() );
	        filestream.close();
            return ERROR;

          } else {
            parse_config = true;
            message.str(""); message << "detected mode: " << mode; logwrite(function, message.str());
            this->modemap[mode].rawenable=-1;    // initialize to -1, require it be set somewhere in the ACF
                                                 // this also ensures something is saved in the modemap for this mode
          }

        } else {                                   // somehow there's no xxx left after removing "[MODE_" and "]"
          message.str(""); message << "malformed mode section: " << savedline << ": expected [MODE_xxxx]";
          this->camera.log_error( function, message.str() );
          filestream.close();
          return ERROR;
        }
      }

      // Everything else is for parsing configuration lines so if we didn't get [CONFIG] then
      // skip to the next line.
      //
      if (!parse_config) continue;

      // replace any TAB characters with a space
      //
      string_replace_char(line, "\t", " ");

      // replace any backslash characters with a forward slash
      //
      string_replace_char(line, "\\", "/");

      // erase all quotes
      try {
          line.erase( std::remove(line.begin(), line.end(), '"'), line.end() );
      } catch(...) { }

      // Initialize key, value strings used to form WCONFIG KEY=VALUE command.
      // As long as key stays empty then the WCONFIG command is not written to the Archon.
      // This is what keeps TAGS: in the [MODE_xxxx] sections from being written to Archon,
      // because these do not populate key.
      //
      key="";
      value="";

      //  ************************************************************
      // Store actual Archon parameters in their own STL map IN ADDITION to the map
      // in which all other keywords are store, so that they can be accessed in
      // a different way.  Archon PARAMETER KEY=VALUE paris are formatted as:
      // PARAMETERn=ParameterName=value
      // where "PARAMETERn" is the key and "ParameterName=value" is the value.
      // However, it is logical to access them by ParameterName only. That is what the
      // parammap is for, hence the need for this STL map indexed on only the "ParameterName"
      // portion of the value. Conversely, the configmap is indexed by the key.
      // 
      // parammap stores ONLY the parameters, which are identified as PARAMETERxx="paramname=value"
      // configmap stores every configuration line sent to Archon (which includes parameters)
      //
      // In order to modify these keywords in Archon, the entire above phrase
      // (KEY=VALUE pair) must be preserved along with the line number on which it 
      // occurs in the config file.
      // ************************************************************

      // Look for TAGS: in the .acf file mode sections
      //
      // If tag is "ACF:" then it's a .acf line (could be a parameter or configuration)
      //
      if (line.compare(0,4,"ACF:")==0) {
        std::vector<std::string> tokens;
        line = line.substr(4);              // strip off the "ACF:" portion
        std::string acf_key, acf_value;

        try {
          Tokenize(line, tokens, "="); // separate into tokens by "="

          if (tokens.size() == 1) {                    // KEY=, the VALUE is empty
            acf_key   = tokens[0];
            acf_value = "";

          } else if (tokens.size() == 2) {             // KEY=VALUE
                acf_key   = tokens[0];
                acf_value = tokens[1];

          } else {
                message.str(""); message << "malformed ACF line: " << savedline << ": expected KEY=VALUE";
                this->camera.log_error( function, message.str() );
	            filestream.close();
                return ERROR;
          }

          bool keymatch = false;

          // If this key is in the main parammap then store it in the modemap's parammap for this mode
          if (this->parammap.find( acf_key ) != this->parammap.end()) {
            this->modemap[mode].parammap[ acf_key ].name  = acf_key;
            this->modemap[mode].parammap[ acf_key ].value = acf_value;
            keymatch = true;
          }

          // If this key is in the main configmap, then store it in the modemap's configmap for this mode
          //
          if (this->configmap.find( acf_key ) != this->configmap.end()) {
            this->modemap[mode].configmap[ acf_key ].value = acf_value;
            keymatch = true;
          }

          // If this key is neither in the parammap nor in the configmap then return an error
          //
          if ( ! keymatch ) {
            message.str("");
            message << "[MODE_" << mode << "] ACF directive: " << acf_key << "=" << acf_value << " is not a valid parameter or configuration key";
            logwrite(function, message.str());
            filestream.close();
            return ERROR;
          }

        } catch ( ... ) {
          message.str(""); message << "extracting KEY=VALUE pair from ACF line: " << savedline;
          this->camera.log_error( function, message.str() );
          filestream.close();
          return ERROR;
        }
        // end if (line.compare(0,4,"ACF:")==0)

      } else if (line.compare(0,5,"ARCH:")==0) {
          // The "ARCH:" tag is for internal (Archon_interface) variables
          // using the KEY=VALUE format.
          //
          std::vector<std::string> tokens;
          line = line.substr(5);                                            // strip off the "ARCH:" portion
          Tokenize(line, tokens, "=");                                      // separate into KEY, VALUE tokens
          if (tokens.size() != 2) {
            message.str(""); message << "malformed ARCH line: " << savedline << ": expected ARCH:KEY=VALUE";
            this->camera.log_error( function, message.str() );
	        filestream.close();
            return ERROR;
          }
          if ( tokens[0] == "NUM_DETECT" ) {
            this->modemap[mode].geometry.num_detect = std::stoi( tokens[1] );

          } else if ( tokens[0] == "HORI_AMPS" ) {
            this->modemap[mode].geometry.amps[0] = std::stoi( tokens[1] );

          } else if ( tokens[0] == "VERT_AMPS" ) {
            this->modemap[mode].geometry.amps[1] = std::stoi( tokens[1] );

          } else {
            message.str(""); message << "unrecognized internal parameter specified: "<< tokens[0];
            this->camera.log_error( function, message.str() );
	        filestream.close();
            return ERROR;
          }
          // end else if (line.compare(0,5,"ARCH:")==0)

      } else if (line.compare(0,5,"FITS:")==0) {
          // the "FITS:" tag is used to write custom keyword entries of the form "FITS:KEYWORD=VALUE/COMMENT"
          //
          std::vector<std::string> tokens;
          line = line.substr(5);           // strip off the "FITS:" portion

          // First, tokenize on the equal sign "=".
          // The token left of "=" is the keyword. Immediate right is the value
          Tokenize(line, tokens, "=");
          if (tokens.size() != 2) {    // need at least two tokens at this point
            message.str(""); message << "malformed FITS command: " << savedline << ": expected KEYWORD=value/comment";
            this->camera.log_error( function, message.str() );
            filestream.close();
            return ERROR;
          }
          keyword   = tokens[0].substr(0,8); // truncate keyword to 8 characters
          keystring = tokens[1];                    // tokenize the rest in a moment
          keycomment = "";                          // initialize comment, assumed empty unless specified below

          // Next, tokenize on the slash "/".
          // The token left of "/" is the value. Anything to the right is a comment.
          //
          Tokenize(keystring, tokens, "/");

          if (tokens.empty()) {          // no tokens found means no "/" characeter which means no comment
            keyvalue = keystring;        // therefore the keyvalue is the entire string
          }

          if (not tokens.empty()) {         // at least one token
            keyvalue = tokens[0];
          }

          if (tokens.size() == 2) {      // If there are two tokens here then the second is a comment
            keycomment = tokens[1];
          }

          if (tokens.size() > 2) {       // everything below this has been covered
            message.str(""); message << "malformed FITS command: " << savedline << ": expected KEYWORD=VALUE/COMMENT";
            this->camera.log_error( function, message.str() );
            message.str(""); message << "too many \"/\" in comment string? " << keystring;
            this->camera.log_error( function, message.str() );
            filestream.close();
            return ERROR;
          }

          // Save all the user keyword information in a map for later
          this->modemap[mode].acfkeys.keydb[keyword].keyword    = keyword;
          this->modemap[mode].acfkeys.keydb[keyword].keytype    = this->camera_info.userkeys.get_keytype(keyvalue);
          this->modemap[mode].acfkeys.keydb[keyword].keyvalue   = keyvalue;
          this->modemap[mode].acfkeys.keydb[keyword].keycomment = keycomment;
          // end if (line.compare(0,5,"FITS:")==0)
          //
          // ----- all done looking for "TAGS:" -----
          //

      } else if ( (line.compare(0,11,"PARAMETERS=")!=0) &&   // not the "PARAMETERS=xx line
            (line.compare(0, 9,"PARAMETER"  )==0) ) {  // but must start with "PARAMETER"
          // If this is a PARAMETERn=ParameterName=value KEY=VALUE pair...
          //

          std::vector<std::string> tokens;
          Tokenize(line, tokens, "=");                  // separate into PARAMETERn, ParameterName, value tokens

          if (tokens.size() != 3) {
            message.str(""); message << "malformed paramter line: " << savedline << ": expected PARAMETERn=Param=value";
            this->camera.log_error( function, message.str() );
            filestream.close();
            return ERROR;
          }

          // Tokenize broke everything up at the "=" and
          // we need all three parts, but we also need a version containing the last
          // two parts together, "ParameterName=value" so re-assemble them here.
          //
          std::stringstream paramnamevalue;
          paramnamevalue << tokens[1] << "=" << tokens[2];             // reassemble ParameterName=value string

          // build an STL map "configmap" indexed on PARAMETERn, the part before the first "=" sign
          //
          this->configmap[ tokens[0] ].line  = linecount;              // configuration line number
          this->configmap[ tokens[0] ].value = paramnamevalue.str();   // configuration value for PARAMETERn

          // build an STL map "parammap" indexed on ParameterName so that we can look up by the actual name
          //
          this->parammap[ tokens[1] ].key   = tokens[0];          // PARAMETERn
          this->parammap[ tokens[1] ].name  = tokens[1] ;         // ParameterName
          this->parammap[ tokens[1] ].value = tokens[2];          // value
          this->parammap[ tokens[1] ].line  = linecount;          // line number

          // assemble a KEY=VALUE pair used to form the WCONFIG command
          key   = tokens[0];                                      // PARAMETERn
          value = paramnamevalue.str();                           // ParameterName=value
          // end If this is a PARAMETERn=ParameterName=value KEY=VALUE pair...

      } else {
          // ...otherwise, for all other KEY=VALUE pairs, there is only the value and line number
          // to be indexed by the key. Some lines may be equal to blank, e.g. "CONSTANTx=" so that
          // only one token is made
          //
          std::vector<std::string> tokens;
          // Tokenize will return a size=1 even if there are no delimiters,
          // so work around this by first checking for delimiters
          // before calling Tokenize.
          //
          if (line.find_first_of('=', 0) == std::string::npos) {
            continue;
          }

          Tokenize(line, tokens, "=");                            // separate into KEY, VALUE tokens
          if (tokens.empty()) {
            continue;                                             // nothing to do here if no tokens (ie no "=")
          }

          key = tokens[0];                                        // not empty so at least one token is the KEY
          value.clear();                                          // VALUE can be empty (e.g. labels not required)

          if ( tokens.size() > 1 ) {                              // at least one more token is the value
            value = tokens[1];                                    // VALUE (there is a second token)
          }

          if ( tokens.size() > 2 ) {                              // more tokens are possible
            for ( size_t i=2; i<tokens.size(); ++i ) {            // loop through remaining tokens
              value += "=" + tokens[i];                           // and put them back together as the VALUE
            }
          }

          this->configmap[ tokens[0] ].line  = linecount;
          this->configmap[ tokens[0] ].value = value;
      } // end else

      // Form the WCONFIG command to Archon and
      // write the config line to the controller memory (if key is not empty).
      //
      if ( !key.empty() ) {                                     // value can be empty but key cannot
        sscmd.str("");
        sscmd << "WCONFIG"
              << std::uppercase << std::setfill('0') << std::setw(4) << std::hex
              << linecount
              << key << "=" << value << "\n";
        // send the WCONFIG command here
        if (error == NO_ERROR) error = this->archon_cmd(sscmd.str());
        linecount++;
      } // end if ( !key.empty() && !value.empty() )
    } // end while ( getline(filestream, line) )

    this->configlines = linecount;  // save the number of configuration lines

    // re-enable background polling
    //
    if (error == NO_ERROR) error = this->archon_cmd(POLLON);

    filestream.close();
    if (error == NO_ERROR) {
      logwrite(function, "loaded Archon config file OK");
      this->firmwareloaded = true;

      // add to systemkeys keyword database
      //
      std::stringstream keystr;
      keystr << "FIRMWARE=" << acffile << "// controller firmware";
      this->systemkeys.addkey( keystr.str() );
    }

    // If there was an Archon error then read the Archon error log
    //
    if (error != NO_ERROR) error = this->fetchlog();

    this->modeselected = false;           // require that a mode be selected after loading new firmware

    return error;
  }
  /**************** Archon::Interface::load_acf *******************************/


  /**************** Archon::Interface::set_camera_mode ************************/
  /**
   * @fn     set_camera_mode
   * @brief  
   * @param  none
   * @return 
   *
   */
  long Interface::set_camera_mode(std::string mode) {
    std::string function = "Archon::Interface::set_camera_mode";
    std::stringstream message;
    bool configchanged = false;
    bool paramchanged = false;
    long error;

    // No point in trying anything if no firmware has been loaded yet
    //
    if ( ! this->firmwareloaded ) {
      this->camera.log_error( function, "no firmware loaded" );
      return ERROR;
    }

    std::transform( mode.begin(), mode.end(), mode.begin(), ::toupper );    // make uppercase

    // The requested mode must have been read in the current ACF file
    // and put into the modemap...
    //
    if (this->modemap.find(mode) == this->modemap.end()) {
      message.str(""); message << "undefined mode " << mode << " in ACF file " << this->camera.firmware[0];
      this->camera.log_error( function, message.str() );
      return ERROR;
    }

    // load specific mode settings from .acf and apply to Archon
    //
    if ( load_mode_settings(mode) != NO_ERROR) {
      message.str(""); message << "ERROR: failed to load mode settings for mode: " << mode;
      logwrite( function, message.str() );
      return ERROR;
    }

    // set internal variables based on new .acf values loaded
    //
    error = NO_ERROR;
    if (error==NO_ERROR) error = get_configmap_value("FRAMEMODE", this->modemap[mode].geometry.framemode);
    if (error==NO_ERROR) error = get_configmap_value("LINECOUNT", this->modemap[mode].geometry.linecount);
    if (error==NO_ERROR) error = get_configmap_value("PIXELCOUNT", this->modemap[mode].geometry.pixelcount);
    if (error==NO_ERROR) error = get_configmap_value("RAWENABLE", this->modemap[mode].rawenable);
    if (error==NO_ERROR) error = get_configmap_value("RAWSEL", this->rawinfo.adchan);
    if (error==NO_ERROR) error = get_configmap_value("RAWSAMPLES", this->rawinfo.rawsamples);
    if (error==NO_ERROR) error = get_configmap_value("RAWENDLINE", this->rawinfo.rawlines);

    #ifdef LOGLEVEL_DEBUG
    message.str(""); 
    message << "[DEBUG] mode=" << mode << " RAWENABLE=" << this->modemap[mode].rawenable 
            << " RAWSAMPLES=" << this->rawinfo.rawsamples << " RAWLINES=" << this->rawinfo.rawlines;
    logwrite(function, message.str());
    #endif

    // get out if any errors at this point
    //
    if ( error != NO_ERROR ) { logwrite( function, "ERROR: one or more internal variables missing from configmap" ); return error; }

    int num_detect = this->modemap[mode].geometry.num_detect;             // for convenience

    // set current number of Archon buffers and resize local memory
    // get out if an error
    //
    int bigbuf=-1;
    if (error==NO_ERROR) error = get_configmap_value("BIGBUF", bigbuf);   // get value of BIGBUF from loaded acf file
    this->camera_info.activebufs = (bigbuf==1) ? 2 : 3;                   // set number of active buffers based on BIGBUF
    if ( error != NO_ERROR ) { logwrite( function, "ERROR: unable to read BIGBUF from ACF" ); return error; }

    // There is one special reserved mode name, "RAW"
    //
    if (mode=="RAW") {
      this->camera_info.detector_pixels[0] = this->rawinfo.rawsamples;
      this->camera_info.detector_pixels[1] = this->rawinfo.rawlines; 
      this->camera_info.detector_pixels[1]++;
      // frame_type will determine the bits per pixel and where the detector_axes come from
      this->camera_info.frame_type = Camera::FRAME_RAW;
      this->camera_info.region_of_interest[0] = 1;
      this->camera_info.region_of_interest[1] = this->camera_info.detector_pixels[0];
      this->camera_info.region_of_interest[2] = 1;
      this->camera_info.region_of_interest[3] = this->camera_info.detector_pixels[1];
      // Binning factor (no binning)
      this->camera_info.binning[0] = 1;
      this->camera_info.binning[1] = 1;
      #ifdef LOGLEVEL_DEBUG
      message.str(""); message << "[DEBUG] this->camera_info.detector_pixels[0] (RAWSAMPLES) = " << this->camera_info.detector_pixels[0];
      logwrite(function, message.str());
      message.str(""); message << "[DEBUG] this->camera_info.detector_pixels[1] (RAWENDLINE) = " << this->camera_info.detector_pixels[1];
      logwrite(function, message.str());
      #endif

    } else {
        // Any other mode falls under here
      if (error==NO_ERROR) error = get_configmap_value("PIXELCOUNT", this->camera_info.detector_pixels[0]);
      if (error==NO_ERROR) error = get_configmap_value("LINECOUNT", this->camera_info.detector_pixels[1]);
      #ifdef LOGLEVEL_DEBUG
      message.str(""); message << "[DEBUG] mode=" << mode; logwrite(function, message.str());
      message.str(""); message << "[DEBUG] this->camera_info.detector_pixels[0] (PIXELCOUNT) = " << this->camera_info.detector_pixels[0]
                               << " amps[0] = " << this->modemap[mode].geometry.amps[0];
      logwrite(function, message.str());
      message.str(""); message << "[DEBUG] this->camera_info.detector_pixels[1] (LINECOUNT) = " << this->camera_info.detector_pixels[1]
                               << " amps[1] = " << this->modemap[mode].geometry.amps[1];
      logwrite(function, message.str());
      #endif
      this->camera_info.detector_pixels[0] *= this->modemap[mode].geometry.amps[0];
      this->camera_info.detector_pixels[1] *= this->modemap[mode].geometry.amps[1];
      this->camera_info.frame_type = Camera::FRAME_IMAGE;
      // ROI is the full detector
      this->camera_info.region_of_interest[0] = 1;
      this->camera_info.region_of_interest[1] = this->camera_info.detector_pixels[0];
      this->camera_info.region_of_interest[2] = 1;
      this->camera_info.region_of_interest[3] = this->camera_info.detector_pixels[1];
      // Binning factor (no binning)
      this->camera_info.binning[0] = 1;
      this->camera_info.binning[1] = 1;
      #ifdef LOGLEVEL_DEBUG
      message.str(""); message << "[DEBUG] this->camera_info.detector_pixels[0] (PIXELCOUNT) = " << this->camera_info.detector_pixels[0];
      logwrite(function, message.str());
      message.str(""); message << "[DEBUG] this->camera_info.detector_pixels[1] (LINECOUNT) = " << this->camera_info.detector_pixels[1];
      logwrite(function, message.str());
      #endif
      if ( error != NO_ERROR ) { logwrite( function, "ERROR: unable to get PIXELCOUNT,LINECOUNT from ACF" ); return error; }
    }

    // set bitpix based on SAMPLEMODE
    //
    int samplemode=-1;
    if (error==NO_ERROR) error = get_configmap_value("SAMPLEMODE", samplemode); // SAMPLEMODE=0 for 16bpp, =1 for 32bpp
    if ( error != NO_ERROR ) { logwrite( function, "ERROR: unable to get SAMPLEMODE from ACF" ); return error; }
    if (samplemode < 0) { this->camera.log_error( function, "bad or missing SAMPLEMODE from ACF" ); return ERROR; }
    this->camera_info.bitpix = (samplemode==0) ? 16 : 32;

    // Load parameters and Apply CDS/Deint configuration if any of them changed
    if ((error == NO_ERROR) && paramchanged)  error = this->archon_cmd(LOADPARAMS);  // TODO I think paramchanged is never set!
    if ((error == NO_ERROR) && configchanged) error = this->archon_cmd(APPLYCDS);    // TODO I think configchanged is never set!

    // Get the current frame buffer status
    if (error == NO_ERROR) error = this->get_frame_status();
    if (error != NO_ERROR) {
      logwrite( function, "ERROR: unable to get frame status" );
      return error;
    }

    // Set axes, image dimensions, calculate image_memory, etc.
    // Raw will always be 16 bpp (USHORT).
    // Image can be 16 or 32 bpp depending on SAMPLEMODE setting in ACF.
    // Call set_axes(datatype) with the FITS data type needed, which will set the info.datatype variable.
    //
    error = this->camera_info.set_axes();                                                 // 16 bit raw is unsigned short int
/*********
    if (this->camera_info.frame_type == Camera::FRAME_RAW) {
      error = this->camera_info.set_axes(USHORT_IMG);                                     // 16 bit raw is unsigned short int
    }
    if (this->camera_info.frame_type == Camera::FRAME_IMAGE) {
      if (this->camera_info.bitpix == 16) error = this->camera_info.set_axes(SHORT_IMG);  // 16 bit image is short int
      else
      if (this->camera_info.bitpix == 32) error = this->camera_info.set_axes(FLOAT_IMG);  // 32 bit image is float
      else {
        message.str(""); message << "bad bitpix " << this->camera_info.bitpix << ": expected 16 | 32";
        this->camera.log_error( function, message.str() );
        return (ERROR);
      }
    }
*********/
    if (error != NO_ERROR) {
      this->camera.log_error( function, "setting axes" );
      return (ERROR);
    }

    // allocate image_data in blocks because the controller outputs data in units of blocks
    //
    this->image_data_bytes = (uint32_t) floor( ((this->camera_info.image_memory * num_detect) + BLOCK_LEN - 1 ) / BLOCK_LEN ) * BLOCK_LEN;

    if (this->image_data_bytes == 0) {
      this->camera.log_error( function, "image data size is zero! check NUM_DETECT, HORI_AMPS, VERT_AMPS in .acf file" );
      error = ERROR;
    }

    this->camera_info.current_observing_mode = mode;       // identify the newly selected mode in the camera_info class object
    this->modeselected = true;                             // a valid mode has been selected

    message.str(""); message << "new mode: " << mode << " will use " << this->camera_info.bitpix << " bits per pixel";
    logwrite(function, message.str());

    // Calculate amplifier sections
    //
    int rows = this->modemap[mode].geometry.linecount;     // rows per section
    int cols = this->modemap[mode].geometry.pixelcount;    // cols per section

    int hamps = this->modemap[mode].geometry.amps[0];      // horizontal amplifiers
    int vamps = this->modemap[mode].geometry.amps[1];      // vertical amplifiers

    int x0=-1, x1, y0, y1;                                 // for indexing
    std::vector<long> coords;                              // vector of coordinates, convention is x0,x1,y0,y1
    int framemode = this->modemap[mode].geometry.framemode;

    this->camera_info.amp_section.clear();                 // vector of coords vectors, one set of coords per extension

    for ( int y=0; y<vamps; y++ ) {
      for ( int x=0; x<hamps; x++ ) {
        if ( framemode == 2 ) {
          x0 = x; x1=x+1;
          y0 = y; y1=y+1;

        } else {
          x0++;   x1=x0+1;
          y0 = 0; y1=1;
        }
        coords.clear();
        coords.push_back( (x0*cols + 1) );                 // x0 is xstart
        coords.push_back( (x1)*cols );                     // x1 is xstop, xrange = x0:x1
        coords.push_back( (y0*rows + 1) );                 // y0 is ystart
        coords.push_back( (y1)*rows );                     // y1 is ystop, yrange = y0:y1

        this->camera_info.amp_section.push_back( coords ); // (x0,x1,y0,y1) for this extension

      }
    }
    message.str(""); message << "identified " << this->camera_info.amp_section.size() << " amplifier sections";
    logwrite( function, message.str() );

    #ifdef LOGLEVEL_DEBUG
    int ext=0;
    for ( const auto &sec : this->camera_info.amp_section ) {
      message.str(""); message << "[DEBUG] extension " << ext++ << ":";
      for ( const auto &xy : sec ) {
        message << " " << xy;
      }
      logwrite( function, message.str() );
    }
    #endif

    return error;
  }
  /**************** Archon::Interface::set_camera_mode ************************/


  /**************** Archon::Interface::load_mode_settings *********************/
  /**
   * @fn     load_mode_settings
   * @brief  load into Archon settings specified in mode section of .acf file
   * @param  camera mode
   * @return none
   *
   * At the end of the .acf file are optional sections for each camera
   * observing mode. These sections can contain any number of configuration
   * lines and parameters to set for the given mode. Those lines are read
   * when the configuration file is loaded. This function writes them to
   * the Archon controller.
   */
  long Interface::load_mode_settings(std::string mode) {
    std::string function = "Archon::Interface::load_mode_settings";
    std::stringstream message;

    long error=NO_ERROR;
    cfg_map_t::iterator   cfg_it;
    param_map_t::iterator param_it;
    bool paramchanged  = false;
    bool configchanged = false;

    std::stringstream errstr;

    /**
     * iterate through configmap, writing each config key in the map
     */
    for (cfg_it  = this->modemap[mode].configmap.begin();
         cfg_it != this->modemap[mode].configmap.end();
         cfg_it++) {
      error = this->write_config_key( cfg_it->first.c_str(), cfg_it->second.value.c_str(), configchanged );
      if (error != NO_ERROR) {
        errstr  << "ERROR: writing config key:" << cfg_it->first << " value:" << cfg_it->second.value << " for mode " << mode;
        break;
      }
    }

    /**
     * if no errors from writing config keys, then
     * iterate through the parammap, writing each parameter in the map
     */
    if (error == NO_ERROR) {
      for (param_it  = this->modemap[mode].parammap.begin();
           param_it != this->modemap[mode].parammap.end();
           param_it++) {
        error = this->write_parameter( param_it->first.c_str(), param_it->second.value.c_str(), paramchanged );
        message.str(""); message << "paramchanged=" << (paramchanged?"true":"false");
        logwrite(function, message.str());
        if (error != NO_ERROR) {
          errstr  << "ERROR: writing parameter key:" << param_it->first << " value:" << param_it->second.value << " for mode " << mode;
          break;
        }
      }
    }

    /**
     * apply the new settings to the system here, only if something changed
     */
    if ( (error == NO_ERROR) && paramchanged  ) error = this->archon_cmd(LOADPARAMS);
    if ( (error == NO_ERROR) && configchanged ) error = this->archon_cmd(APPLYCDS);

    if (error == NO_ERROR) {
      message.str(""); message << "loaded mode: " << mode;
      logwrite(function, message.str());

    } else {
      logwrite( function, errstr.str() );
      return error;
    }

    // The new mode could contain a ShutterEnable param,
    // and if it does then the server needs to know about that.
    //
    if ( !this->shutenableparam.empty() ) {

      // first read the parameter
      //
      std::string lshutten;
      if ( read_parameter( this->shutenableparam, lshutten ) != NO_ERROR ) { 
        message.str(""); message << "ERROR: reading \"" << this->shutenableparam << "\" parameter from Archon";
        logwrite( function, message.str() );
        return ERROR;
      }

      // parse the parameter value
      // and convert it to a string for the shutter command
      //
      std::string shuttenstr;
      if ( lshutten == "1" ) shuttenstr = "enable";
      else if ( lshutten == "0" ) shuttenstr = "disable";
      else {
        message.str(""); message << "ERROR: unrecognized shutter enable parameter value " << lshutten << ": expected {0,1}";
        logwrite( function, message.str() );
        return ERROR;
      }

      // Tell the server
      //
      std::string dontcare;
      if ( this->shutter( shuttenstr, dontcare ) != NO_ERROR ) { logwrite( function, "ERROR: setting shutter enable parameter" ); return ERROR; }
    }

    /**
     * read back some TAPLINE information
     */
    if (error==NO_ERROR) error = get_configmap_value("TAPLINES", this->taplines); // total number of taps

    std::vector<std::string> tokens;
    std::stringstream        tap;
    std::string              adchan;

    // Remove all GAIN* and OFFSET* keywords from the systemkeys database
    // because the new mode could have different channels (so simply 
    // over-writing existing keys might not be sufficient). 
    //
    // The new GAIN* and OFFSET* system keys will be added in the next loop.
    //
    this->systemkeys.EraseKeys( "GAIN" );
    this->systemkeys.EraseKeys( "OFFSET" );

    // Loop through every tap to get the offset for each
    //
    for (int tapn=0; tapn<this->taplines; tapn++) {
      tap.str("");
      tap << "TAPLINE" << tapn;  // used to find the tapline in the configmap

      // The value of TAPLINEn = ADxx,gain,offset --
      // tokenize by comma to separate out each parameter...
      //
      Tokenize(this->configmap[tap.str().c_str()].value, tokens, ",");

      // If all three tokens present (A?xx,gain,offset) then parse it,
      // otherwise it's an unused tap, and we can skip it.
      //
      if (tokens.size() == 3) { // defined tap has three tokens
        adchan = tokens[0];     // AD channel is the first (0th) token
        char chars[] = "ADMLR"; // characters to remove in order to get just the AD channel number

        // Before removing these characters, set the max allowed AD number based on the tapline syntax.
        // "ADxx,gain,offset" is for ADC module
        // "AMxx,gain,offset" is for ADM module
        //
        int admax = 0;
        if ( adchan.find("AD") != std::string::npos ) admax = MAXADCCHANS;
        else if ( adchan.find("AM") != std::string::npos ) admax = MAXADMCHANS;
        else {
          message.str(""); message << "bad tapline syntax. Expected ADn or AMn but got " << adchan;
          this->camera.log_error( function, message.str() );
          return ERROR;
        }

        // remove AD, AM, L, R from the adchan string, to get just the AD channel number
        //
        for (unsigned int j = 0; j < strlen(chars); j++) {
          adchan.erase(std::remove(adchan.begin(), adchan.end(), chars[j]), adchan.end());
        }

        // AD# in TAPLINE is 1-based (numbered 1,2,3,...)
        // but convert here to 0-based (numbered 0,1,2,...) and check value before using
        //
        int adnum;
        try {
          adnum = std::stoi(adchan) - 1;

        } catch (std::invalid_argument &) {
          message.str(""); message << "unable to convert AD number \'" << adchan << "\' to integer";
          this->camera.log_error( function, message.str() );
          return ERROR;

        } catch (std::out_of_range &) {
          this->camera.log_error( function, "AD number out of integer range" );
          return ERROR;
        }

        if ( (adnum < 0) || (adnum > admax) ) {
          message.str(""); message << "ADC channel " << adnum << " outside range {0:" << admax << "}";
          this->camera.log_error( function, message.str() );
          return ERROR;
        }
        // Now that adnum is OK, convert next two tokens to gain, offset
        //
        int gain_try=0, offset_try=0;
        try {
          gain_try   = std::stoi( tokens[1] );      // gain as function of AD channel
          offset_try = std::stoi( tokens[2] );      // offset as function of AD channel

        } catch (std::invalid_argument &) {
          message.str(""); message << "unable to convert GAIN \"" << tokens[1] << "\" and/or OFFSET \"" << tokens[2] << "\" to integer";
          this->camera.log_error( function, message.str() );
          return ERROR;

        } catch (std::out_of_range &) {
          message.str(""); message << "GAIN " << tokens[1] << ", OFFSET " << tokens[2] << " outside integer range";
          this->camera.log_error( function, message.str() );
          return ERROR;
        }
        // Now assign the gain,offsets to their appropriate position in the vectors
        //
        try {
          this->gain.at( adnum )   = gain_try;      // gain as function of AD channel
          this->offset.at( adnum ) = offset_try;    // offset as function of AD channel

          // Add the gain/offset as system header keywords.
          //
          std::stringstream keystr;
          keystr.str(""); keystr << "GAIN" << std::setfill('0') << std::setw(2) << adnum << "=" << this->gain.at( adnum ) << "// gain for AD chan " << adnum;
          this->systemkeys.addkey( keystr.str() );
          keystr.str(""); keystr << "OFFSET" << std::setfill('0') << std::setw(2) << adnum << "=" << this->offset.at( adnum ) << "// offset for AD chan " << adnum;
          this->systemkeys.addkey( keystr.str() );

        } catch ( std::out_of_range & ) {
          message.str(""); message << "AD# " << adnum << " outside range {0:" << (this->gain.size() & this->offset.size()) << "}";
          this->camera.log_error( function, message.str() );
          if ( this->gain.empty() || this->offset.empty() ) {
            this->camera.log_error( function, "gain/offset vectors are empty: no ADC or ADM board installed?" );
          }
          return ERROR;
        }
        #ifdef LOGLEVEL_DEBUG
        message.str(""); message << "[DEBUG] tap #" << tapn << " ad#" << adnum;
        logwrite( function, message.str() );
        #endif
      } // end if (tokens.size() == 3)
    }   // end for (int tapn=0; tapn<this->taplines; tapn++)

    return error;
  }
  /**************** Archon::Interface::load_mode_settings *********************/


  /**************** Archon::Interface::get_frame_status ***********************/
  /**
   * @fn     get_frame_status
   * @brief  get the current frame buffer status
   * @param  none
   * @return 
   *
   * Sends the "FRAME" command to Archon, reads back the reply, then parses the
   * reply and stores parameters into the frame structure (of type frame_data_t).
   *
   */
  long Interface::get_frame_status() {
    std::string function = "Archon::Interface::get_frame_status";
    std::string reply;
    std::stringstream message;
    int   newestframe, newestbuf;
    long  error=NO_ERROR;

    // send FRAME command to get frame buffer status
    //

    if (this->is_autofetch) {
      logwrite( function, "AUTOFETCH MODE: not sending FRAME command");
    } else {
      if ( (error = this->archon_cmd(FRAME, reply)) ) {
        if ( error == ERROR ) logwrite( function, "ERROR: sending FRAME command" );  // don't log here if BUSY
        return error;
      }
    }

    // First Tokenize breaks the single, continuous reply string into vector of individual strings,
    // from "TIMER=xxxx RBUF=xxxx " to:
    //   tokens[0] : TIMER=xxxx
    //   tokens[1] : RBUF=xxxx
    //   tokens[2] : etc.
    std::vector<std::string> tokens;
    Tokenize(reply, tokens, " ");

    // loop over all tokens in reply
    for (const auto & token : tokens) {

      // Second Tokenize separates the parameter from the value
      // subtokens[0] = keyword
      // subtokens[1] = value
      std::vector<std::string> subtokens;
      subtokens.clear();
      Tokenize(token, subtokens, "=");

      // Each entry in the FRAME message must have two tokens, one for each side of the "=" equal sign
      // (in other words there must be two subtokens per token)
      if (subtokens.size() != 2) {
        message.str("");
        message << "expected 2 but received invalid number of tokens (" << subtokens.size() << ") in FRAME message:";
        for (const auto & subtoken : subtokens) message << " " << subtoken;
        this->camera.log_error( function, message.str() );
        return ERROR;  // We could continue; but if one is bad then we could miss seeing a larger problem
      }

      int bufnum=0;
      int value=0;
      uint64_t lvalue=0;

      // Parse subtokens[1] (value) based on subtoken[0] (keyword)

      // timer is a string
      if (subtokens[0]=="TIMER") {
          this->frame.timer = subtokens[1];

      } else {
          // everything else is going to be a number
          // use "try...catch" to catch exceptions converting strings to numbers
        try {
            // for all "BUFnSOMETHING=VALUE" we want the bufnum "n"
          if (subtokens[0].compare(0, 3, "BUF")==0) {
              // extract the "n" here which is 1-based (1,2,3)
              bufnum = std::stoi( subtokens[0].substr(3, 1) );
          }

            // for "BUFnBASE=xxx" the value is uint64
          if (subtokens[0].substr(4)=="BASE" ) {
            lvalue  = std::stol( subtokens[1] );   // this value will get assigned to the corresponding parameter

            // for any "xxxTIMESTAMPxxx" the value is uint64
          } else if (subtokens[0].find("TIMESTAMP") != std::string::npos) {
            lvalue  = std::stol( subtokens[1] );   // this value will get assigned to the corresponding parameter

            // everything else is an int
          } else {
              value  = std::stoi( subtokens[1] );  // this value will get assigned to the corresponding parameter
          }

        } catch (std::invalid_argument &) {
          message.str(""); message << "unable to convert buffer: " << subtokens[0] << " or value: " << subtokens[1] << " from FRAME message to integer. Expected BUFnSOMETHING=nnnn";
          this->camera.log_error( function, message.str() );
          return ERROR;

        } catch (std::out_of_range &) {
          message.str(""); message << "buffer: " << subtokens[0] << " or value: " << subtokens[1] << " from FRAME message outside integer range. Expected BUFnSOMETHING=nnnn";
          this->camera.log_error( function, message.str() );
          return ERROR;
        }
      } // end else everything else is a number

      // subtokens value has been parsed based on keyword

      // get currently locked buffers
      if (subtokens[0]=="RBUF")  this->frame.rbuf  = value; // locked for reading
      if (subtokens[0]=="WBUF")  this->frame.wbuf  = value; // locked for writing

      // The next group are BUFnSOMETHING=VALUE
      // Extract the "n" which must be a number from 1 to Archon::nbufs
      // After getting the buffer number we assign the corresponding value.
      //
      if (subtokens[0].compare(0, 3, "BUF")==0) {
          bufnum = std::stoi( subtokens[0].substr(3, 1) );
          // verify buffer number (1,2, or 3)
          if (bufnum < 1 || bufnum > Archon::nbufs) {
          message.str(""); message << "buffer number " << bufnum << " from FRAME message outside range {1:" << Archon::nbufs << "}";
          this->camera.log_error( function, message.str() );
          return ERROR;
        }
        bufnum--;   // subtract 1 because it is 1-based in the message but need 0-based for the indexing
        // Assign value to appropriate variable in frame structure
        if (subtokens[0].substr(4) == "SAMPLE")      this->frame.bufsample[bufnum]      =  value;
        if (subtokens[0].substr(4) == "COMPLETE")    this->frame.bufcomplete[bufnum]    =  value;
        if (subtokens[0].substr(4) == "MODE")        this->frame.bufmode[bufnum]        =  value;
        if (subtokens[0].substr(4) == "BASE")        this->frame.bufbase[bufnum]        = lvalue;
        if (subtokens[0].substr(4) == "FRAME")       this->frame.bufframen[bufnum]      =  value;
        if (subtokens[0].substr(4) == "WIDTH")       this->frame.bufwidth[bufnum]       =  value;
        if (subtokens[0].substr(4) == "HEIGHT")      this->frame.bufheight[bufnum]      =  value;
        if (subtokens[0].substr(4) == "PIXELS")      this->frame.bufpixels[bufnum]      =  value;
        if (subtokens[0].substr(4) == "LINES")       this->frame.buflines[bufnum]       =  value;
        if (subtokens[0].substr(4) == "RAWBLOCKS")   this->frame.bufrawblocks[bufnum]   =  value;
        if (subtokens[0].substr(4) == "RAWLINES")    this->frame.bufrawlines[bufnum]    =  value;
        if (subtokens[0].substr(4) == "RAWOFFSET")   this->frame.bufrawoffset[bufnum]   =  value;
        if (subtokens[0].substr(4) == "TIMESTAMP")   this->frame.buftimestamp[bufnum]   = lvalue;
        if (subtokens[0].substr(4) == "RETIMESTAMP") this->frame.bufretimestamp[bufnum] = lvalue;
        if (subtokens[0].substr(4) == "FETIMESTAMP") this->frame.buffetimestamp[bufnum] = lvalue;
      } // end if token is BUFnSOMETHiNG

    }   // end loop over all returned tokens from FRAME reply

    // FRAME reply has now been parsed into frame structure variables
    // now update frame.frame, frame.index, and frame.next_index

    // Current frame.index
    newestbuf   = this->frame.index;

    // Is frame.index a legal index?
    if (this->frame.index < (int)this->frame.bufframen.size()) {
        // get the current frame number
        newestframe = this->frame.bufframen[this->frame.index];

    } else {
        // frame.index value is illegal
        message.str(""); message << "newest buf " << this->frame.index << " from FRAME message exceeds number of buffers " << this->frame.bufframen.size();
        this->camera.log_error( function, message.str() );
        return ERROR;
    }

    int num_zero = 0;   // count zero buffers

    // loop through the buffers
    for (int bc=0; bc<Archon::nbufs; bc++) {

      // count number of zero-valued buffers
      if ( this->frame.bufframen[bc] == 0 ) num_zero++;

      // Is the latest frame greater than the current one and is it complete?
      if ( (this->frame.bufframen[bc] > newestframe) && this->frame.bufcomplete[bc] ) {
          // if so, update frame and buffer numbers
          newestframe = this->frame.bufframen[bc];
          newestbuf   = bc;
      }
    }

    // In start-up case, all frame buffers are zero
    if (num_zero == Archon::nbufs) {
        // initialize frame number and buffer index both to zero
        newestframe = 0;
        newestbuf   = 0;
    }

    // save the newest frame number and index of newest buffer.
    this->frame.frame = newestframe;
    this->frame.index = newestbuf;

    // startup condition for next_frame:
    // frame number is 1 and corresponding buffer is not complete
    if ( ( this->frame.bufframen[ this->frame.index ] ) == 1 && this->frame.bufcomplete[ this->frame.index ] == 0 ) {
          this->frame.next_index = 0;

    } else {
        // Index of next frame is this->frame.index+1
        this->frame.next_index = this->frame.index + 1;

        // frame.next_index wraps to 0 when it reaches the maximum number of active buffers.
        if (this->frame.next_index >= this->camera_info.activebufs) {
            this->frame.next_index = 0;
        }
    }

    return error;
  }
  /**************** Archon::Interface::get_frame_status ***********************/


  /**************** Archon::Interface::print_frame_status *********************/
  /**
   * @fn     print_frame_status
   * @brief  print the Archon frame buffer status
   * @param  none
   * @return none
   *
   * Writes the Archon frame buffer status to the log file,
   * I.E. information in this->frame structure, obtained from
   * the "FRAME" command. See Archon::Interface::get_frame_status()
   *
   */
  void Interface::print_frame_status() {
    std::string function = "Archon::Interface::print_frame_status";
    std::stringstream message;
    int bufn;
    char statestr[Archon::nbufs][4];

    // write as log message
    //
    message.str(""); message << "    buf base       rawoff     frame ready lines rawlines rblks width height state";
    logwrite(function, message.str());
    message.str(""); message << "    --- ---------- ---------- ----- ----- ----- -------- ----- ----- ------ -----";
    logwrite(function, message.str());
    message.str("");
    for (bufn=0; bufn < Archon::nbufs; bufn++) {
      memset(statestr[bufn], '\0', 4);
      if ( (this->frame.rbuf-1) == bufn)   strcat(statestr[bufn], "R");
      if ( (this->frame.wbuf-1) == bufn)   strcat(statestr[bufn], "W");
      if ( this->frame.bufcomplete[bufn] ) strcat(statestr[bufn], "C");
    }
    for (bufn=0; bufn < Archon::nbufs; bufn++) {
      message << std::setw(3) << (bufn==this->frame.index ? "-->" : "") << " ";                       // buf
      message << std::setw(3) << bufn+1 << " ";
      message << "0x" << std::uppercase << std::setfill('0') << std::setw(8) << std::hex
              << this->frame.bufbase[bufn] << " ";                                                    // base
      message << "0x" << std::uppercase << std::setfill('0') << std::setw(8) << std::hex
              << this->frame.bufrawoffset[bufn] << " ";                                               // rawoff
      message << std::setfill(' ') << std::setw(5) << std::dec << this->frame.bufframen[bufn] << " "; // frame
      message << std::setw(5) << this->frame.bufcomplete[bufn] << " ";                                // ready
      message << std::setw(5) << this->frame.buflines[bufn] << " ";                                   // lines
      message << std::setw(8) << this->frame.bufrawlines[bufn] << " ";                                // rawlines
      message << std::setw(5) << this->frame.bufrawblocks[bufn] << " ";                               // rblks
      message << std::setw(5) << this->frame.bufwidth[bufn] << " ";                                   // width
      message << std::setw(6) << this->frame.bufheight[bufn] << " ";                                  // height
      message << std::setw(5) << statestr[bufn] << " ";                                                      // state
      message << std::setw(5) << this->frame.bufpixels[bufn];
      logwrite(function, message.str());
      message.str("");
    }
  }
  /**************** Archon::Interface::print_frame_status *********************/


  /**************** Archon::Interface::lock_buffer ****************************/
  /**
   * @fn     lock_buffer
   * @brief  lock Archon frame buffer
   * @param  int frame buffer to lock
   * @return 
   *
   */
  long Interface::lock_buffer(int buffer) {
    std::string function = "Archon::Interface::lock_buffer";
    std::stringstream message;
    std::stringstream sscmd;

    sscmd.str("");
    sscmd << "LOCK" << buffer;
    if ( this->archon_cmd(sscmd.str()) ) {
      message.str(""); message << "ERROR: sending Archon command to lock frame buffer " << buffer;
      logwrite( function, message.str() );
      return ERROR;
    }
    return (NO_ERROR);
  }
  /**************** Archon::Interface::lock_buffer ****************************/


  /**************** Archon::Interface::get_timer ******************************/
  /** 
   * @fn     get_timer
   * @brief  read the 64 bit interal timer from the Archon controller
   * @param  *timer pointer to type unsigned long int
   * @return errno on error, 0 if okay.
   *
   * Sends the "TIMER" command to Archon, reads back the reply, and stores the
   * value as (unsigned long int) in the argument variable pointed to by *timer.
   *
   * This is an internal 64 bit timer/counter. One tick of the counter is 10 ns.
   *
   */
  long Interface::get_timer(unsigned long int *timer) {
    std::string function = "Archon::Interface::get_timer";
    std::string reply;
    std::stringstream message, timer_ss;
    std::vector<std::string> tokens;
    long error;

    // send TIMER command to get frame buffer status
    //
    if ( (error = this->archon_cmd(TIMER, reply)) != NO_ERROR ) {
      return error;
    }

    Tokenize(reply, tokens, "=");                   // Tokenize the reply

    // Reponse should be "TIMER=xxxx\n" so there needs
    // to be two tokens
    //
    if (tokens.size() != 2) {
      message.str(""); message << "unrecognized timer response: " << reply << ". Expected TIMER=xxxx";
      this->camera.log_error( function, message.str() );
      return ERROR;
    }

    // Second token must be a hexidecimal string
    //
    std::string timer_str = tokens[1]; 
    try {
        timer_str.erase(timer_str.find('\n'), 1);
    } catch(...) { }  // remove newline
    if (!std::all_of(timer_str.begin(), timer_str.end(), ::isxdigit)) {
      message.str(""); message << "unrecognized timer value: " << timer_str << ". Expected hexadecimal string";
      this->camera.log_error( function, message.str() );
      return ERROR;
    }

    // convert from hex string to integer and save return value
    //
    timer_ss << std::hex << tokens[1];
    timer_ss >> *timer;
    return NO_ERROR;
  }
  /**************** Archon::Interface::get_timer ******************************/


  /**************** Archon::Interface::fetch **********************************/
  /**
   * @fn     fetch
   * @brief  fetch Archon frame buffer
   * @param  int frame buffer to lock
   * @return 
   *
   */
  long Interface::fetch(uint64_t bufaddr, uint32_t bufblocks) {
    std::string function = "Archon::Interface::fetch";
    std::stringstream message;
    uint32_t maxblocks = (uint32_t)(1.5E9 / this->camera_info.activebufs / 1024 );
    uint64_t maxoffset = this->frame.bufbase[this->frame.index];
    uint64_t maxaddr = maxoffset + maxblocks;

    if ( bufaddr > maxaddr ) {
      message.str(""); message << "fetch Archon buffer requested address 0x" << std::hex << bufaddr << " exceeds 0x" << maxaddr;
      this->camera.log_error( function, message.str() );
      return ERROR;
    }
    if ( bufblocks > maxblocks ) {
      message.str(""); message << "fetch Archon buffer requested blocks 0x" << std::hex << bufblocks << " exceeds 0x" << maxblocks;
      this->camera.log_error( function, message.str() );
      return ERROR;
    }

    std::stringstream sscmd;
    sscmd << "FETCH"
          << std::setfill('0') << std::setw(8) << std::hex
          << bufaddr
          << std::setfill('0') << std::setw(8) << std::hex
          << bufblocks;
    std::string scmd = sscmd.str();
    try {
      std::transform( scmd.begin(), scmd.end(), scmd.begin(), ::toupper );  // make uppercase

    } catch (...) {
      message.str(""); message << "converting command: " << sscmd.str() << " to uppercase";
      this->camera.log_error( function, message.str() );
      return ERROR;
    }

    // disable sending fetch command in autofetch mode
    if (!this->is_autofetch) {
      if (this->archon_cmd(scmd) == ERROR) {
        logwrite( function, "ERROR: sending FETCH command. Aborting read." );
        this->archon_cmd(UNLOCK);                                             // unlock all buffers
        return ERROR;
      }
    }

    message.str(""); message << "reading " << (this->camera_info.frame_type==Camera::FRAME_RAW?"raw":"image") << " with " << scmd;
    logwrite(function, message.str());
    return NO_ERROR;
  }
  /**************** Archon::Interface::fetch **********************************/


  /**************** Archon::Interface::read_frame *****************************/
  /**
   * @fn     read_frame
   * @brief  read latest Archon frame buffer
   * @param  none
   * @return ERROR or NO_ERROR
   *
   * This is function is overloaded.
   *
   * This version, with no parameter, is the one that is called by the server.
   * The decision is made here if the frame to be read is a RAW or an IMAGE 
   * frame based on this->camera_info.current_observing_mode, then the 
   * overloaded version of read_frame(frame_type) is called with the appropriate 
   * frame type of IMAGE or RAW.
   *
   * This function WILL call write_frame(...) to write data after reading it.
   *
   */
  long Interface::read_frame() {
    std::string function = "Archon::Interface::read_frame";
    std::stringstream message;
    long error = NO_ERROR;

    if ( ! this->modeselected ) {
      this->camera.log_error( function, "no mode selected" );
      return ERROR;
    }

    int rawenable = this->modemap[this->camera_info.current_observing_mode].rawenable;

    if (rawenable == -1) {
      this->camera.log_error( function, "RAWENABLE is undefined" );
      return ERROR;
    }

    // RAW-only
    //
    if (this->camera_info.current_observing_mode == "RAW") {              // "RAW" is the only reserved mode name

      // the RAWENABLE parameter must be set in the ACF file, in order to read RAW data
      //
      if (rawenable==0) {
        this->camera.log_error( function, "observing mode is RAW but RAWENABLE=0 -- change mode or set RAWENABLE?" );
        return ERROR;

      } else {
        error = this->read_frame(Camera::FRAME_RAW);                              // read raw frame
        if ( error != NO_ERROR ) { logwrite( function, "ERROR: reading raw frame" ); return error; }
        error = this->write_frame();                                              // write raw frame
        if ( error != NO_ERROR ) { logwrite( function, "ERROR: writing raw frame" ); return error; }
      }

    } else {
        // IMAGE, or IMAGE+RAW
        // datacube was already set = true in the expose function
      error = this->read_frame(Camera::FRAME_IMAGE);                              // read image frame
      if ( error != NO_ERROR ) { logwrite( function, "ERROR: reading image frame" ); return error; }
      error = this->write_frame();                                                // write image frame
      if ( error != NO_ERROR ) { logwrite( function, "ERROR: writing image frame" ); return error; }

      // If mode is not RAW but RAWENABLE=1, then we will first read an image
      // frame (just done above) and then a raw frame (below). To do that we
      // must switch to raw mode then read the raw frame. Afterward, switch back
      // to the original mode, for any subsequent exposures.
      //
      if (rawenable == 1) {
        #ifdef LOGLEVEL_DEBUG
        logwrite(function, "[DEBUG] rawenable is set -- IMAGE+RAW file will be saved");
        logwrite(function, "[DEBUG] switching to mode=RAW");
        #endif
        std::string orig_mode = this->camera_info.current_observing_mode; // save the original mode, so we can come back to it
        error = this->set_camera_mode("raw");                             // switch to raw mode
        if ( error != NO_ERROR ) { logwrite( function, "ERROR: switching to raw mode" ); return error; }

        #ifdef LOGLEVEL_DEBUG
        message.str(""); message << "error=" << error << "[DEBUG] calling read_frame(Camera::FRAME_RAW) if error=0"; logwrite(function, message.str());
        #endif
        error = this->read_frame(Camera::FRAME_RAW);                      // read raw frame
        if ( error != NO_ERROR ) { logwrite( function, "ERROR: reading raw frame" ); return error; }
        #ifdef LOGLEVEL_DEBUG
        message.str(""); message << "error=" << error << "[DEBUG] calling write_frame() for raw data if error=0"; logwrite(function, message.str());
        #endif
        error = this->write_frame();                                      // write raw frame
        if ( error != NO_ERROR ) { logwrite( function, "ERROR: writing raw frame" ); return error; }
        #ifdef LOGLEVEL_DEBUG
        message.str(""); message << "error=" << error << "[DEBUG] switching back to original mode if error=0"; logwrite(function, message.str());
        #endif
        error = this->set_camera_mode(orig_mode);                         // switch back to the original mode
        if ( error != NO_ERROR ) { logwrite( function, "ERROR: switching back to previous mode" ); return error; }
      }
    }

    return error;
  }
  /**************** Archon::Interface::read_frame *****************************/

  /**************** Archon::Interface::hread_frame *****************************/
  /**
   * @fn     hread_frame
   * @brief  read latest Archon frame buffer
   * @param  frame_type
   * @return ERROR or NO_ERROR
   *
   * This is the read_frame function which performs the actual read of the
   * selected frame type.
   *
   * No write takes place here!
   *
   */
    long Interface::hread_frame() {
        std::string function = "Archon::Interface::hread_frame";
        std::stringstream message;
        int retval;
        int bufready;
        char check[5], header[5];
        char buffer[3000];
        char *ptr_image;
        int bytesread, totalbytesread, toread;
        uint64_t bufaddr;
        unsigned int block, bufblocks=0;
        long error = NO_ERROR;
        int num_detect = this->modemap[this->camera_info.current_observing_mode].geometry.num_detect;

        // Archon buffer number of the last frame read into memory
        // Archon frame index is 1 biased so add 1 here
        bufready = this->frame.index + 1;

        if (bufready < 1 || bufready > this->camera_info.activebufs) {
            message.str(""); message << "invalid Archon buffer " << bufready << " requested. Expected {1:" << this->camera_info.activebufs << "}";
            this->camera.log_error( function, message.str() );
            return ERROR;
        }

        message.str(""); message << "will read image data from Archon controller buffer " << bufready << " frame " << this->frame.frame;
        logwrite(function, message.str());

        // Lock the frame buffer before reading it
        //
        // if ( this->lock_buffer(bufready) == ERROR) {
        //    logwrite( function, "ERROR locking frame buffer" );
        //    return (ERROR);
        // }

        // Send the FETCH command to read the memory buffer from the Archon backplane.
        // Archon replies with one binary response per requested block. Each response
        // has a message header.

        // Archon buffer base address
        bufaddr   = this->frame.bufbase[this->frame.index];

        // Calculate the number of blocks expected. image_memory is bytes per detector
        bufblocks =
                (unsigned int) floor( ((this->camera_info.image_memory * num_detect) + BLOCK_LEN - 1 ) / BLOCK_LEN );

        message.str(""); message << "will read " << std::dec << this->camera_info.image_memory << " bytes "
                                 << "0x" << std::uppercase << std::hex << bufblocks << " blocks from bufaddr=0x" << bufaddr;
        logwrite(function, message.str());

        // don't fetch in autofetch mode
        if (!this->is_autofetch) {
          // send the FETCH command.
          // This will take the archon_busy semaphore, but not release it -- must release in this function!
          //
          error = this->fetch(bufaddr, bufblocks);
          if (error != NO_ERROR) {
            logwrite(function, "ERROR: fetching Archon buffer");
            return error;
          }
        }

        // Read the data from the connected socket into memory, one block at a time
        //
        // Create a ZeroMQ context
        zmq::context_t context(1);
        // Create a socket for sending messages
        zmq::socket_t zmq_send_socket(context, ZMQ_PUB);
        // Create a socket for receiving messages
        zmq::socket_t zmq_receive_socket(context, ZMQ_PUB);
        // Subscribe to all messages (empty string for all messages)
        zmq_receive_socket.set(zmq::sockopt::subscribe, "");
        // Setup ZeroMQ in autofetch mode
        if (this->is_autofetch) {
          // Bind the socket to TCP port 5555
          zmq_send_socket.bind("tcp://*:5555");
        }
        ptr_image = this->image_data;
        totalbytesread = 0;
        std::cerr << "reading bytes: ";
        std::string autofetch_header_str;
        for (block=0; block<bufblocks; block++) {
          // Disable polling in autofetch mode
          if (!this->is_autofetch) {
            // Are there data to read?
            if ( (retval=this->archon.Poll()) <= 0) {
              if (retval==0) {
                message.str("");
                message << "Poll timeout waiting for Archon frame data";
                error = ERROR;
              }  // TODO should error=TIMEOUT?

              if (retval<0)  {
                message.str("");
                message << "Poll error waiting for Archon frame data";
                error = ERROR;
              }

              if ( error != NO_ERROR ) this->camera.log_error( function, message.str() );
              break;                         // breaks out of for loop
            }
          }

          if (!this->is_autofetch) {
            // Wait for a block+header Bytes to be available
            // (but don't wait more than 1 second -- this should be tens of microseconds or less)
            //
            auto start = std::chrono::steady_clock::now();               // start a timer now

            while ( this->archon.Bytes_ready() < (BLOCK_LEN+4) ) {
              auto now = std::chrono::steady_clock::now();             // check the time again
              std::chrono::duration<double> diff = now-start;          // calculate the duration
              if (diff.count() > 1) {                                  // break while loop if duration > 1 second
                std::cerr << "\n";
                this->camera.log_error( function, "timeout waiting for data from Archon" );
                error = ERROR;
                break;                       // breaks out of while loop
              }
            }
            if ( error != NO_ERROR ) {
              logwrite( function, "ERROR: reading Archon frame data" );
              break;
            }  // needed to also break out of for loop on error

            // Check message header
            //
            SNPRINTF(check, "<%02X:", this->msgref)
            // if ( (retval=this->archon.Read(buffer, 2301)) != 2301 ) {
            if ( (retval=this->archon.Read(header, 4)) != 4 ) {
              message.str(""); message << "code " << retval << " reading Archon frame header";
              this->camera.log_error( function, message.str() );
              error = ERROR;
              break;                         // break out of for loop
            }
          }
            // Read autofetch header
            if (this->is_autofetch) {
              int bytes_ready = this->archon.Bytes_ready();
              logwrite( function, "reading " + std::to_string(bytes_ready) + " bytes from the socket");
              logwrite( function, "bytes ready on socket: " + std::to_string(this->archon.Bytes_ready()));

              if ( (retval=this->archon.Read(buffer, bytes_ready)) != bytes_ready ) {
                message.str(""); message << "code " << retval << " reading Archon frame header";
                this->camera.log_error( function, message.str() );
                error = ERROR;
                break;                         // break out of for loop
              }

              if (strncmp(buffer, "<SFA", 4) == 0) {
                // read rest of the autofetch header
                // retval = this->archon.Read(autofetch_header_str, '\n');

                char *newline_position = strchr(buffer, '\n');
                if (newline_position == nullptr) {
                  logwrite( function, "no newline found in header");
                  // logwrite( function, "header without newline: " + string(buffer));
                } else {
                  long autofetch_header_end = newline_position - buffer;
                  logwrite( function, "AUTOFETCH HEADER FOUND, length: " + std::to_string(autofetch_header_end) );

                  // Read next header
                  // logwrite( function, "Read next package" );


                  // logwrite( function, "read 1028 off socket");
                  // if ( (retval=this->archon.Read(ptr_image, (size_t)toread)) > 0 ) {
                  //   bytesread += retval;         // this will get zeroed after each block
                  //   totalbytesread += retval;    // this won't (used only for info purposes)
                  //   std::cerr << std::setw(10) << totalbytesread << "\b\b\b\b\b\b\b\b\b\b";
                  //   ptr_image += retval;         // advance pointer
                  // }
                  strcpy(ptr_image, buffer + autofetch_header_end + 5);
                  ptr_image += retval;

<<<<<<< HEAD
                logwrite( function, "read 1028 off socket");
                // if ( (retval=this->archon.Read(ptr_image, (size_t)toread)) > 0 ) {
                //   bytesread += retval;         // this will get zeroed after each block
                //   totalbytesread += retval;    // this won't (used only for info purposes)
                //   std::cerr << std::setw(10) << totalbytesread << "\b\b\b\b\b\b\b\b\b\b";
                //   ptr_image += retval;         // advance pointer
                // }
                strcpy(ptr_image, buffer + 4);
                ptr_image += retval;
                logwrite( function, "copied 1024 to image pointer");

                // send data to ZMQ
                // Create a message
                zmq::message_t zmq_message("Hello World", 11);

                // Send the message
                zmq_send_socket.send(zmq_message, zmq::send_flags::none);

                std::cout << "Sent: Hello World" << std::endl;

                while (true) {
                  // Receive the message
                  zmq::message_t zmq_recieved_message;
                  zmq_receive_socket.recv(zmq_recieved_message, zmq::recv_flags::none);

                  if (zmq_recieved_message.size() > 0) {
                    // Print the received message
                    std::cout << "Received: " << zmq_recieved_message.to_string() << std::endl;
                    break;
                  }
                }

=======
                  totalbytesread = 1024;
                  logwrite( function, "copied 1024 to image pointer");
                }
              }
              else if (strncmp(buffer, "<XF:", 4) == 0) {
                logwrite( function, "<XF header found");
>>>>>>> b74f7760
              }

              // if (strncmp(buffer, "<SFA", 4) == 0) {
              //
              // }
            }

            if (header[0] == '?') {  // Archon retured an error
              message.str(""); message << "Archon returned \'?\' reading image data";
              this->camera.log_error( function, message.str() );
              this->fetchlog();      // check the Archon log for error messages
              error = ERROR;
              break;                         // break out of for loop

            }
            if (strncmp(header, "<XF:", 4) == 0) {
              logwrite( function, "<XF header found");
            }
            // else if (strncmp(header, check, 4) != 0) {
            //   message.str(""); message << "Archon command-reply mismatch reading image data. header=" << header << " check=" << check;
            //   this->camera.log_error( function, message.str() );
            //   error = ERROR;
            //   break;                         // break out of for loop
            // }

            if (!this->is_autofetch)
            {
              // Read the frame contents
              //
              bytesread = 0;
              do {
                toread = BLOCK_LEN - bytesread;
                logwrite( function, "reading: " + std::to_string(toread) + " , bytesread: " + std::to_string(bytesread));
                if ( (retval=this->archon.Read(ptr_image, (size_t)toread)) > 0 ) {
                  bytesread += retval;         // this will get zeroed after each block
                  totalbytesread += retval;    // this won't (used only for info purposes)
                  std::cerr << std::setw(10) << totalbytesread << "\b\b\b\b\b\b\b\b\b\b";
                  ptr_image += retval;         // advance pointer
                }
              } while (bytesread < BLOCK_LEN);
            }

        } // end of loop: for (block=0; block<bufblocks; block++)

        // give back the archon_busy semaphore to allow other threads to access the Archon now
        //
        const std::unique_lock<std::mutex> lock(this->archon_mutex);
        this->archon_busy = false;
        this->archon_mutex.unlock();

        std::cerr << std::setw(10) << totalbytesread << " complete\n";   // display progress on same line of std err

        // If we broke out of the for loop for an error then report incomplete read
        //
        if ( error==ERROR || block < bufblocks) {
            message.str(""); message << "incomplete frame read " << std::dec
                                     << totalbytesread << " bytes: " << block << " of " << bufblocks << " 1024-byte blocks";
            logwrite( function, message.str() );
        }

        // Unlock the frame buffer
        //
        // if (error == NO_ERROR) error = this->archon_cmd(UNLOCK);

        // On success, write the value to the log and return
        //
        if (error == NO_ERROR) {
            message.str(""); message << "successfully read " << std::dec << totalbytesread
                    << " image bytes (0x" << std::uppercase << std::hex << bufblocks << " blocks) from Archon controller";
            logwrite(function, message.str());

        } else {
            // Throw an error for any other errors
            logwrite( function, "ERROR: reading Archon camera data to memory!" );
        }
        return error;
    }
    /**************** Archon::Interface::hread_frame *****************************/

  /**************** Archon::Interface::read_frame *****************************/
  /**
   * @fn     read_frame
   * @brief  read latest Archon frame buffer
   * @param  frame_type
   * @return ERROR or NO_ERROR
   *
   * This is the overloaded read_frame function which accepts the frame_type argument.
   * This is called only by this->read_frame() to perform the actual read of the
   * selected frame type.
   *
   * No write takes place here!
   *
   */
  long Interface::read_frame(Camera::frame_type_t frame_type) {
    std::string function = "Archon::Interface::read_frame";
    std::stringstream message;
    int retval;
    int bufready;
    char check[5], header[5];
    char *ptr_image;
    int bytesread, totalbytesread, toread;
    uint64_t bufaddr;
    unsigned int block, bufblocks=0;
    long error = ERROR;
    int num_detect = this->modemap[this->camera_info.current_observing_mode].geometry.num_detect;

    this->camera_info.frame_type = frame_type;

/***
    // Check that image buffer is prepared  //TODO should I call prepare_image_buffer() here, automatically?
    //
    if ( (this->image_data == nullptr) ||
         (this->image_data_bytes == 0) ) {
      this->camera.log_error( function, "image buffer not ready" );
//    return ERROR;
    }

    if ( this->image_data_allocated != this->image_data_bytes ) {
      message.str(""); message << "incorrect image buffer size: " 
                               << this->image_data_allocated << " bytes allocated but " << this->image_data_bytes << " needed";
      this->camera.log_error( function, message.str() );
//    return ERROR;
    }
***/

    error = this->prepare_image_buffer();
    if (error == ERROR) {
      logwrite( function, "ERROR: unable to allocate an image buffer" );
      return ERROR;
    }

// TODO removed 2021-Jun-09
// This shouldn't be needed since wait_for_readout() was called previously.
//  // Get the current frame buffer status
//  //
//  error = this->get_frame_status();
//
//  if (error != NO_ERROR) {
//    this->camera.log_error( function, "unable to get frame status");
//    return error;
//  }

    // Archon buffer number of the last frame read into memory
    //
    bufready = this->frame.index + 1;

    if (bufready < 1 || bufready > this->camera_info.activebufs) {
      message.str(""); message << "invalid Archon buffer " << bufready << " requested. Expected {1:" << this->camera_info.activebufs << "}";
      this->camera.log_error( function, message.str() );
      return ERROR;
    }

    message.str(""); message << "will read " << (frame_type == Camera::FRAME_RAW ? "raw" : "image")
                             << " data from Archon controller buffer " << bufready << " frame " << this->frame.frame;
    logwrite(function, message.str());

    // don't lock frame buffer in autofetch mode
    if (!this->is_autofetch) {
      // Lock the frame buffer before reading it
      //
      if ( this->lock_buffer(bufready) == ERROR) {
        logwrite( function, "ERROR locking frame buffer" );
        return (ERROR);
      }
    }

    // Send the FETCH command to read the memory buffer from the Archon backplane.
    // Archon replies with one binary response per requested block. Each response
    // has a message header.
    //
    switch (frame_type) {
      case Camera::FRAME_RAW:
        // Archon buffer base address
        bufaddr   = this->frame.bufbase[this->frame.index] + this->frame.bufrawoffset[this->frame.index];

        // Calculate the number of blocks expected. image_memory is bytes per detector
        bufblocks = (unsigned int) floor( (this->camera_info.image_memory + BLOCK_LEN - 1 ) / BLOCK_LEN );
        break;

      case Camera::FRAME_IMAGE:
        // Archon buffer base address
        bufaddr   = this->frame.bufbase[this->frame.index];

        // Calculate the number of blocks expected. image_memory is bytes per detector
        bufblocks =
        (unsigned int) floor( ((this->camera_info.image_memory * num_detect) + BLOCK_LEN - 1 ) / BLOCK_LEN );
        break;

      default:  // should be impossible
        message.str(""); message << "unknown frame type specified: " << frame_type << ": expected FRAME_RAW | FRAME_IMAGE";
        this->camera.log_error( function, message.str() );
        return ERROR;
        break;
    }

    message.str(""); message << "will read " << std::dec << this->camera_info.image_memory << " bytes "
                             << "0x" << std::uppercase << std::hex << bufblocks << " blocks from bufaddr=0x" << bufaddr;
    logwrite(function, message.str());

    // Dont't send fetch command in autofetch mode
    if (!this->is_autofetch) {
      // send the FETCH command.
      // This will take the archon_busy semaphore, but not release it -- must release in this function!
      //
      error = this->fetch(bufaddr, bufblocks);
      if ( error != NO_ERROR ) {
        logwrite( function, "ERROR: fetching Archon buffer" );
        return error;
      }
    }

    // Read the data from the connected socket into memory, one block at a time
    //
    ptr_image = this->image_data;
    totalbytesread = 0;
    std::cerr << "reading bytes: ";
    for (block=0; block<bufblocks; block++) {
      // Disable polling in autofetch mode
      if (!this->is_autofetch) {
        // Are there data to read?
        if ( (retval=this->archon.Poll()) <= 0) {
          if (retval==0) {
            message.str("");
            message << "Poll timeout waiting for Archon frame data";
            error = ERROR;
          }  // TODO should error=TIMEOUT?

          if (retval<0)  {
            message.str("");
            message << "Poll error waiting for Archon frame data";
            error = ERROR;
          }

          if ( error != NO_ERROR ) this->camera.log_error( function, message.str() );
          break;                         // breaks out of for loop
        }
      }

      // Wait for a block+header Bytes to be available
      // (but don't wait more than 1 second -- this should be tens of microseconds or less)
      //
      auto start = std::chrono::steady_clock::now();             // start a timer now

      while ( this->archon.Bytes_ready() < (BLOCK_LEN+4) ) {
        auto now = std::chrono::steady_clock::now();             // check the time again
        std::chrono::duration<double> diff = now-start;          // calculate the duration
        if (diff.count() > 1) {                                  // break while loop if duration > 1 second
          std::cerr << "\n";
          this->camera.log_error( function, "timeout waiting for data from Archon" );
          error = ERROR;
          break;                       // breaks out of while loop
        }
      }
      if ( error != NO_ERROR ) break;  // needed to also break out of for loop on error

      // Check message header
      SNPRINTF(check, "<%02X:", this->msgref);

      if ( (retval=this->archon.Read(header, 4)) != 4 ) {
        message.str(""); message << "code " << retval << " reading Archon frame header";
        this->camera.log_error( function, message.str() );
        error = ERROR;
        break;                         // break out of for loop
      }

      // Read autofetch header
      if (this->is_autofetch) {
        logwrite( function, "reading headers in autofetch mode" );
        if (strncmp(header, "<SFA", 4) == 0) {
          logwrite( function, "AUTOFETCH HEADER: FOUND" );
          std::string autofetch_header_str;
          retval = this->archon.Read(autofetch_header_str, '\n');

          // Read next header
          if ( (retval=this->archon.Read(header, 4)) != 4 ) {
            message.str(""); message << "code " << retval << " reading Archon frame header";
            this->camera.log_error( function, message.str() );
            error = ERROR;
            break;                         // break out of for loop
          }
        }
      }

      if (header[0] == '?') {  // Archon retured an error
        message.str(""); message << "Archon returned \'?\' reading " << (frame_type==Camera::FRAME_RAW?"raw ":"image ") << " data";
        this->camera.log_error( function, message.str() );
        this->fetchlog();      // check the Archon log for error messages
        error = ERROR;
        break;                         // break out of for loop

      }

      if (strncmp(header, check, 4) && strncmp(header, "<XF:", 4)) {
        message.str(""); message << "Archon command-reply mismatch reading " << (frame_type==Camera::FRAME_RAW?"raw ":"image ")
                                 << " data. header=" << header << " check=" << check;
        this->camera.log_error( function, message.str() );
        error = ERROR;
        break;                         // break out of for loop
      }

      // Read the frame contents
      //
      bytesread = 0;
      do {
        toread = BLOCK_LEN - bytesread;
        if ( (retval=this->archon.Read(ptr_image, (size_t)toread)) > 0 ) {
          bytesread += retval;         // this will get zeroed after each block
          totalbytesread += retval;    // this won't (used only for info purposes)
          std::cerr << std::setw(10) << totalbytesread << "\b\b\b\b\b\b\b\b\b\b";
          ptr_image += retval;         // advance pointer
        }
      } while (bytesread < BLOCK_LEN);

    } // end of loop: for (block=0; block<bufblocks; block++)

    // give back the archon_busy semaphore to allow other threads to access the Archon now
    //
    const std::unique_lock<std::mutex> lock(this->archon_mutex);
    this->archon_busy = false;
    this->archon_mutex.unlock();

    std::cerr << std::setw(10) << totalbytesread << " complete\n";   // display progress on same line of std err

    // If we broke out of the for loop for an error then report incomplete read
    //
    if ( error==ERROR || block < bufblocks) {
      message.str(""); message << "incomplete frame read " << std::dec 
                               << totalbytesread << " bytes: " << block << " of " << bufblocks << " 1024-byte blocks";
      logwrite( function, message.str() );
    }

    if (!this->is_autofetch) {
      // Unlock the frame buffer
      //
      if (error == NO_ERROR) error = this->archon_cmd(UNLOCK);
    }

    // On success, write the value to the log and return
    //
    if (error == NO_ERROR) {
      message.str(""); message << "successfully read " << std::dec << totalbytesread << (frame_type==Camera::FRAME_RAW?" raw":" image")
                               << " bytes (0x" << std::uppercase << std::hex << bufblocks << " blocks) from Archon controller";
      logwrite(function, message.str());

    } else {
        // Throw an error for any other errors
      logwrite( function, "ERROR: reading Archon camera data to memory!" );
    }
    return error;
  }
  /**************** Archon::Interface::read_frame *****************************/


  /**************** Archon::Interface::write_frame ****************************/
  /**
   * @fn     write_frame
   * @brief  creates a FITS_file object to write the image_data buffer to disk
   * @param  none
   * @return ERROR or NO_ERROR
   *
   * A FITS_file object is created here to write the data. This object MUST remain
   * valid while any (all) threads are writing data, so the write_data function
   * will keep track of threads so that it doesn't terminate until all of its 
   * threads terminate.
   *
   * The camera_info class was copied into fits_info when the exposure was started,  //TODO I've un-done this.
   * so use fits_info from here on out.                                              //TODO Don't use fits_info right now.
   *                                                                                 //TODO Only using camera_info
   */
  long Interface::write_frame() {
    std::string function = "Archon::Interface::write_frame";
    std::stringstream message;
    uint32_t   *cbuf32;                  //!< used to cast char buf into 32 bit int
    uint16_t   *cbuf16;                  //!< used to cast char buf into 16 bit int
    int16_t    *cbuf16s;                 //!< used to cast char buf into 16 bit int
    long        error=NO_ERROR;

    if ( ! this->modeselected ) {
      this->camera.log_error( function, "no mode selected" );
      return ERROR;
    }

//  message.str(""); message << "writing " << this->fits_info.bitpix << "-bit data from memory to disk";  //TODO
    message.str(""); message << "writing " << this->camera_info.bitpix << "-bit data from memory to disk";
    logwrite(function, message.str());

    // The Archon sends four 8-bit numbers per pixel. To convert this into something usable,
    // cast the image buffer into integers. Handled differently depending on bits per pixel.
    //
    switch (this->camera_info.bitpix) {

      // convert four 8-bit values into a 32-bit value and scale by 2^16
      //
      case 32: {
        cbuf32 = (uint32_t *)this->image_data;                  // cast here to 32b

        // Write each amplifier as a separate extension
        //
        if ( this->camera.cubeamps() ) {
          float *fext = nullptr;

          for ( int ext=0; ext < (int)this->camera_info.amp_section.size(); ext++ ) {
            try {
              // get the coordinates of this amplifier extension
              //
              long x1 = this->camera_info.amp_section.at(ext).at(0);
              long x2 = this->camera_info.amp_section.at(ext).at(1);
              long y1 = this->camera_info.amp_section.at(ext).at(2);
              long y2 = this->camera_info.amp_section.at(ext).at(3);

              // assign this amplifier section as the region of interest
              //
              this->camera_info.region_of_interest[0] = x1;
              this->camera_info.region_of_interest[1] = x2;
              this->camera_info.region_of_interest[2] = y1;
              this->camera_info.region_of_interest[3] = y2;

              // This call to set_axes() is to set the axis_pixels, axes, and section_size,
              // needed for the FITS writer
              //
              error = this->camera_info.set_axes();

              #ifdef LOGLEVEL_DEBUG
              message.str(""); message << "[DEBUG] x1=" << x1 << " x2=" << x2 << " y1=" << y1 << " y2=" << y2;
              logwrite( function, message.str() );
              message.str(""); message << "[DEBUG] axes[0]=" << this->camera_info.axes[0] << " axes[1]=" << this->camera_info.axes[1];
              logwrite( function, message.str() );
              #endif

              // allocate the number of pixels needed for this amplifier extension
              //
              long ext_size = (x2-x1+1) * (y2-y1+1);
              fext = new float[ ext_size ];

              #ifdef LOGLEVEL_DEBUG
              message.str(""); message << "[DEBUG] allocated " << ext_size << " pixels for extension " << this->camera_info.extension+1;
              logwrite( function, message.str() );
              #endif

              // copy this amplifier from the main cbuf32,
              // at the same time right-shift the requested number of bits
              //
              long pix=0;
              long ncols=this->camera_info.detector_pixels[0];  // PIXELCOUNT
              for ( long row=y1-1; row<y2; row++ ) {
                for ( long col=x1-1; col<x2; col++ ) {
                  fext[pix++] = (float)( cbuf32[ row*ncols + col ] >> this->n_hdrshift );
                }
              }

              #ifdef LOGLEVEL_DEBUG
              message.str(""); message << "[DEBUG] calling fits_file.write_image( ) for extension " << this->camera_info.extension+1;
              logwrite( function, message.str() );
              #endif

              error = this->fits_file.write_image(fext, this->camera_info); // write the image to disk
              this->camera_info.extension++;                                // increment extension for cubes
              if ( fext != nullptr ) { delete [] fext; fext=nullptr; }            // dynamic object not automatic so must be destroyed

            } catch( std::out_of_range & ) {
              message.str(""); message << "ERROR: " << ext << " is a bad extension number";
              logwrite( function, message.str() );
              if ( fext != nullptr ) { delete [] fext; fext=nullptr; }            // dynamic object not automatic so must be destroyed
              return ERROR;
            }
          }
            // end if this->camera.cubeamps()

        } else {
            // Write all amplifiers to the same extension
            //
            float *fbuf = nullptr;
//          fbuf = new float[ this->fits_info.section_size ];       // allocate a float buffer of same number of pixels for scaling  //TODO
            fbuf = new float[ this->camera_info.section_size ];     // allocate a float buffer of same number of pixels for scaling

//          for (long pix=0; pix < this->fits_info.section_size; pix++)   //TODO
            for (long pix=0; pix < this->camera_info.section_size; pix++) {
              fbuf[pix] = (float) ( cbuf32[pix] >> this->n_hdrshift ); // right shift the requested number of bits
            }

//          error = fits_file.write_image(fbuf, this->fits_info);   // write the image to disk //TODO
            error = this->fits_file.write_image(fbuf, this->camera_info); // write the image to disk
            if ( error != NO_ERROR ) { this->camera.log_error( function, "writing 32-bit image to disk" ); }
            delete [] fbuf;
        }
        break;
      }

      // convert four 8-bit values into 16 bit values
      //
      case 16: {
        if (this->camera_info.datatype == USHORT_IMG) {                   // raw
          cbuf16 = (uint16_t *)this->image_data;                          // cast to 16b unsigned int
//        error = fits_file.write_image(cbuf16, this->fits_info);         // write the image to disk //TODO
          error = this->fits_file.write_image(cbuf16, this->camera_info); // write the image to disk
          if ( error != NO_ERROR ) { this->camera.log_error( function, "writing 16-bit raw image to disk" ); }

        } else if (this->camera_info.datatype == SHORT_IMG) {
          cbuf16s = (int16_t *)this->image_data;                          // cast to 16b signed int
          int16_t *ibuf = nullptr;
          ibuf = new int16_t[ this->camera_info.section_size ];
          for (long pix=0; pix < this->camera_info.section_size; pix++) {
            ibuf[pix] = cbuf16s[pix] - 32768;                             // subtract 2^15 from every pixel
          }
          error = this->fits_file.write_image(ibuf, this->camera_info);   // write the image to disk
          if ( error != NO_ERROR ) { this->camera.log_error( function, "writing 16-bit image to disk" ); }
          delete [] ibuf;

        } else {
          message.str(""); message << "unsupported 16 bit datatype " << this->camera_info.datatype;
          this->camera.log_error( function, message.str() );
          error = ERROR;
        }
        break;
      }

      // shouldn't happen
      //
      default:
//      message.str(""); message << "unrecognized bits per pixel: " << this->fits_info.bitpix; //TODO 
        message.str(""); message << "unrecognized bits per pixel: " << this->camera_info.bitpix;
        this->camera.log_error( function, message.str() );
        error = ERROR;
        break;
    }

    // Things to do after successful write
    //
    if ( error == NO_ERROR ) {
      if ( this->camera.datacube() ) {
        this->camera_info.extension++;                                // increment extension for cubes
        message.str(""); message << "DATACUBE:" << this->camera_info.extension << " " << ( error==NO_ERROR ? "COMPLETE" : "ERROR" );
        this->camera.async.enqueue( message.str() );
        error == NO_ERROR ? logwrite( function, message.str() ) : this->camera.log_error( function, message.str() );
      }
      logwrite(function, "frame write complete");

    } else {
      logwrite( function, "ERROR: writing image" );
    }

    return error;
  }
  /**************** Archon::Interface::write_frame ****************************/


  /**************** Archon::Interface::write_raw ******************************/
  /**
   * @fn     write_raw
   * @brief  write raw 16 bit data to a FITS file
   * @param  none
   * @return ERROR or NO_ERROR
   *
   */
  long Interface::write_raw() {
    std::string function = "Archon::Interface::write_raw";
    std::stringstream message;

    unsigned short *cbuf16;              //!< used to cast char buf into 16 bit int

    // Cast the image buffer of chars into integers to convert four 8-bit values 
    // into a 16-bit value
    //
    cbuf16 = (unsigned short *)this->image_data;

    fitsfile *FP       = nullptr;
    int       status   = 0;
    int       naxes    = 2;
    long      axes[2];
    long      firstele = 1;
    long      nelements;

    axes[0] = this->camera_info.axes[0];
    axes[1] = this->camera_info.axes[1];

    nelements = axes[0] * axes[1];

    // create fits file
    //
    if (this->camera_info.extension == 0) {
      #ifdef LOGLEVEL_DEBUG
      logwrite(function, "[DEBUG] creating fits file with cfitsio");
      #endif
      if (fits_create_file( &FP, this->camera_info.fits_name.c_str(), &status ) ) {
        message.str("");
        message << "cfitsio error " << status << " creating FITS file " << this->camera_info.fits_name;
        this->camera.log_error( function, message.str() );
        return ERROR;
      }

    } else {
      #ifdef LOGLEVEL_DEBUG
      logwrite(function, "[DEBUG] opening fits file with cfitsio");
      message.str(""); message << "[DEBUG] file=" << this->camera_info.fits_name << " extension=" << this->camera_info.extension
                               << " bitpix=" << this->camera_info.bitpix;
      logwrite(function, message.str());
      #endif
      if (fits_open_file( &FP, this->camera_info.fits_name.c_str(), READWRITE, &status ) ) {
        message.str("");
        message << "cfitsio error " << status << " opening FITS file " << this->camera_info.fits_name;
        this->camera.log_error( function, message.str() );
        return ERROR;
      }
    }

    // create image
    //
    logwrite(function, "create image");
    message.str(""); message << "axes=" << axes[0] << " " << axes[1];
    logwrite(function, message.str());
    if ( fits_create_img( FP, USHORT_IMG, naxes, axes, &status) ) {
      message.str("");
      message << "fitsio error " << status << " creating FITS image for " << this->camera_info.fits_name;
      this->camera.log_error( function, message.str() );
      return ERROR;
    }

    // supplemental header keywords
    //
    fits_write_key( FP, TSTRING,    "MODE", &this->camera_info.current_observing_mode, "observing mode", &status );

    // write HDU
    //
    logwrite(function, "write HDU");
    if ( fits_write_img( FP, TUSHORT, firstele, nelements, cbuf16, &status) ) {
      message.str("");
      message << "fitsio error " << status << " writing FITS image HDU to " << this->camera_info.fits_name;
      this->camera.log_error( function, message.str() );
      return ERROR;
    }

    // close file
    //
    logwrite(function, "close file");
    if ( fits_close_file( FP, &status ) ) {
      message.str("");
      message << "fitsio error " << status << " closing fits file " << this->camera_info.fits_name;
      this->camera.log_error( function, message.str() );
      return ERROR;
    }

    return NO_ERROR;
  }
  /**************** Archon::Interface::write_raw ******************************/


  /**************** Archon::Interface::write_config_key ***********************/
  /**
   * @fn     write_config_key
   * @brief  write a configuration KEY=VALUE pair to the Archon controller
   * @param  key
   * @param  newvalue
   * @return ERROR or NO_ERROR
   *
   */
  long Interface::write_config_key( const char *key, const char *newvalue, bool &changed ) {
    std::string function = "Archon::Interface::write_config_key";
    std::stringstream message, sscmd;
    long error=NO_ERROR;

    if ( key==nullptr || newvalue==nullptr ) {
      error = ERROR;
      this->camera.log_error( function, "key|value cannot have NULL" );

    } else if ( this->configmap.find(key) == this->configmap.end() ) {
      error = ERROR;
      message.str(""); message << "requested key " << key << " not found in configmap";
      this->camera.log_error( function, message.str() );

    } else if ( this->configmap[key].value == newvalue ) {
      // If no change in value then don't send the command
      error = NO_ERROR;
      message.str(""); message << "config key " << key << "=" << newvalue << " not written: no change in value";
      logwrite(function, message.str());

    } else {
        /**
     * Format and send the Archon WCONFIG command
     * to write the KEY=VALUE pair to controller memory
     */
      sscmd << "WCONFIG"
            << std::uppercase << std::setfill('0') << std::setw(4) << std::hex
            << this->configmap[key].line
            << key
            << "="
            << newvalue;
      message.str(""); message << "sending: archon_cmd(" << sscmd.str() << ")";
      logwrite(function, message.str());
      error = this->archon_cmd((char *)sscmd.str().c_str());   // send the WCONFIG command here
      if (error==NO_ERROR) {
        this->configmap[key].value = newvalue;               // save newvalue in the STL map
        changed = true;

      } else {
        message.str(""); message << "ERROR: config key=value: " << key << "=" << newvalue << " not written";
        logwrite( function, message.str() );
      }
    }
    return error;
  }

  long Interface::write_config_key( const char *key, int newvalue, bool &changed ) {
    std::stringstream newvaluestr;
    newvaluestr << newvalue;
    return ( write_config_key(key, newvaluestr.str().c_str(), changed) );
  }
  /**************** Archon::Interface::write_config_key ***********************/


  /**************** Archon::Interface::write_parameter ************************/
  /**
   * @fn     write_parameter
   * @brief  write a parameter to the Archon configuration memory
   * @param  paramname
   * @param  newvalue
   * @return NO_ERROR or ERROR
   *
   * After writing a parameter, requires an APPLYALL or LOADPARAMS command
   *
   */
  long Interface::write_parameter( const char *paramname, const char *newvalue, bool &changed ) {
    std::string function = "Archon::Interface::write_parameter";
    std::stringstream message, sscmd;
    long error=NO_ERROR;

    #ifdef LOGLEVEL_DEBUG
    message.str(""); message << "[DEBUG] paramname=" << paramname << " value=" << newvalue;
    logwrite( function, message.str() );
    #endif

    if ( paramname==nullptr || newvalue==nullptr ) {
      error = ERROR;
      this->camera.log_error( function, "paramname|value cannot have NULL" );

    } else if ( this->parammap.find(paramname) == this->parammap.end() ) {
      error = ERROR;
      message.str(""); message << "parameter \"" << paramname << "\" not found in parammap";
      this->camera.log_error( function, message.str() );
    }

    /**
     * If no change in value then don't send the command
     */
    if ( error==NO_ERROR && this->parammap[paramname].value == newvalue ) {
      error = NO_ERROR;
      message.str(""); message << "parameter " << paramname << "=" << newvalue << " not written: no change in value";
      logwrite(function, message.str());
    } else if (error==NO_ERROR) {
        /**
         * Format and send the Archon command WCONFIGxxxxttt...ttt
         * which writes the text ttt...ttt to configuration line xxx (hex)
         * to controller memory.
         */
      sscmd << "WCONFIG" 
            << std::uppercase << std::setfill('0') << std::setw(4) << std::hex
            << this->parammap[paramname].line
            << this->parammap[paramname].key
            << "="
            << this->parammap[paramname].name
            << "="
            << newvalue;
      message.str(""); message << "sending archon_cmd(" << sscmd.str() << ")";
      logwrite(function, message.str());
      error=this->archon_cmd((char *)sscmd.str().c_str());   // send the WCONFIG command here
      if ( error == NO_ERROR ) {
        this->parammap[paramname].value = newvalue;            // save newvalue in the STL map
        changed = true;

      } else logwrite( function, "ERROR: sending WCONFIG command" );
    } 
    
    return error;
  } 
  
  long Interface::write_parameter( const char *paramname, int newvalue, bool &changed ) {
    std::stringstream newvaluestr;
    newvaluestr << newvalue;
    return( write_parameter(paramname, newvaluestr.str().c_str(), changed) );
  }

  long Interface::write_parameter( const char *paramname, const char *newvalue ) {
    bool dontcare = false;
    return( write_parameter(paramname, newvalue, dontcare) );
  }

  long Interface::write_parameter( const char *paramname, int newvalue ) {
    bool dontcare = false;
    std::stringstream newvaluestr;
    newvaluestr << newvalue;
    return( write_parameter(paramname, newvaluestr.str().c_str(), dontcare) );
  }
  /**************** Archon::Interface::write_parameter ************************/


  /**************** Archon::Interface::get_configmap_value ********************/
  /**
   * @fn     get_configmap_value
   * @brief  get the VALUE from configmap for a givenn KEY and assign to a variable
   * @param  string key_in is the KEY
   * @param  T& value_out reference to variable to contain the VALUE
   * @return ERROR or NO_ERROR
   *
   * This is a template class function so the &value_out reference can be any type.
   * If the key_in KEY is not found then an error message is logged and ERROR is
   * returned, otherwise the VALUE associated with key_in is assigned to &value_out, 
   * and NO_ERROR is returned.
   *
   */
  template <class T>
  long Interface::get_configmap_value(std::string key_in, T& value_out) {
    std::string function = "Archon::Interface::get_configmap_value";
    std::stringstream message;

    if ( this->configmap.find(key_in) != this->configmap.end() ) {
      std::istringstream( this->configmap[key_in].value  ) >> value_out;
      #ifdef LOGLEVEL_DEBUG
      message.str(""); message << "[DEBUG] key=" << key_in << " value=" << value_out << " line=" << this->configmap[key_in].line;
      logwrite(function, message.str());
      #endif
      return NO_ERROR;

    } else {
      message.str("");
      message << "requested key: " << key_in << " not found in configmap";
      this->camera.log_error( function, message.str() );
      return ERROR;
    }
  }
  /**************** Archon::Interface::get_configmap_value ********************/


  /**************** Archon::Interface::add_filename_key ***********************/
  /**
   * @fn     add_filename_key
   * @brief  adds the current filename to the systemkeys database
   * @param  none
   * @return none
   *
   */
  void Interface::add_filename_key() {
    std::stringstream keystr;
    int loc = this->camera_info.fits_name.find_last_of( '/' );
    std::string filename;
    filename = this->camera_info.fits_name.substr( loc+1 );
    keystr << "FILENAME=" << filename << "// this filename";
    this->systemkeys.addkey( keystr.str() );
  }
  /**************** Archon::Interface::add_filename_key ***********************/


  /***** Archon::Interface::get_status_key ************************************/
  /**
   * @brief      get value for the indicated key from the Archon "STATUS" string
   * @param[in]  key    key to extract from STATUS
   * @param[out] value  value of key
   * @return     ERROR or NO_ERROR
   *
   */
  long Interface::get_status_key( std::string key, std::string &value ) {
      std::string function = "Archon::Interface::get_status_key";
      std::stringstream message;
      std::string reply;

      long error = this->archon_cmd( STATUS, reply );  // first the whole reply in one string

      if ( error != NO_ERROR ) return error;

      std::vector<std::string> lines, tokens;
      Tokenize( reply, lines, " " );                   // then each line in a separate token "lines"

      for ( auto line : lines ) {
          Tokenize( line, tokens, "=" );                 // break each line into tokens to get KEY=value
          if ( tokens.size() != 2 ) continue;            // need 2 tokens
          try {
              if ( tokens.at(0) == key ) {                 // looking for the KEY
                  value = tokens.at(1);                      // found the KEY= status here
                  break;                                     // done looking
              } else continue;
          }
          catch (std::out_of_range &) {                  // should be impossible
              this->camera.log_error( function, "token out of range" );
              return(ERROR);
          }
      }

      return( NO_ERROR );
  }
  /***** Archon::Interface::get_status_key ************************************/


  /**************** Archon::Interface::expose *********************************/
  /**
   * @fn     expose
   * @brief  initiate an exposure
   * @param  nseq_in string, if set becomes the number of sequences
   * @return ERROR or NO_ERROR
   *
   * This function does the following before returning successful completion:
   *  1) trigger an Archon exposure by setting the EXPOSE parameter = nseq_in
   *  2) wait for exposure delay
   *  3) wait for readout into Archon frame buffer
   *  4) read frame buffer from Archon to host
   *  5) write frame to disk
   *
   * Note that this assumes that the Archon ACF has been programmed to automatically
   * read out the detector into the frame buffer after an exposure.
   *
   */
  long Interface::expose(std::string nseq_in) {
    std::string function = "Archon::Interface::expose";
    std::stringstream message;
    long error = NO_ERROR;
    std::string nseqstr;
    int nseq, nread;

    std::string mode = this->camera_info.current_observing_mode;            // local copy for convenience

    if ( ! this->modeselected ) {
      this->camera.log_error( function, "no mode selected" );
      return ERROR;
    }

    // When switching from cubeamps=true to cubeamps=false,
    // simply reset the mode to the current mode in order to
    // reset the image size. 
    //
    // This will need to be revisited once ROI is implemented. // TODO
    //
    if ( !this->camera.cubeamps() && ( this->lastcubeamps != this->camera.cubeamps() ) ) {
      message.str(""); message << "detected change in cubeamps -- resetting camera mode to " << mode;
      logwrite( function, message.str() );
      this->set_camera_mode( mode );
    }

    // exposeparam is set by the configuration file
    // check to make sure it was set, or else expose won't work
    //
    if (this->exposeparam.empty()) {
      message.str(""); message << "EXPOSE_PARAM not defined in configuration file " << this->config.filename;
      this->camera.log_error( function, message.str() );
      return ERROR;
    }

    // If the exposure time or longexposure mode were never set then read them from the Archon.
    // This ensures that, if the client doesn't set these values then the server will have the
    // same default values that the ACF has, rather than hope that the ACF programmer picks
    // their defaults to match mine.
    //
    if ( ! this->camera_info.exposure_time.is_set() ) {
      logwrite( function, "NOTICE:exptime has not been set--will read from Archon" );
      this->camera.async.enqueue( "NOTICE:exptime has not been set--will read from Archon" );

      // read the Archon configuration memory
      //
      std::string etime;
      if ( read_parameter( "exptime", etime ) != NO_ERROR ) {
        logwrite( function, "ERROR: reading \"exptime\" parameter from Archon" );
        return ERROR;
      }

      // Tell the server these values
      //
      std::string retval;
      if ( this->exptime( etime, retval ) != NO_ERROR ) { logwrite( function, "ERROR: setting exptime" ); return ERROR; }
    }

    if ( ! this->is_longexposure_set && ! this->longexposeparam.empty() ) {
      logwrite( function, "NOTICE:longexposure has not been set--will read from Archon" );
      this->camera.async.enqueue( "NOTICE:longexposure has not been set--will read from Archon" );

      // read the Archon configuration memory
      //
      std::string lexp;
      if ( read_parameter( this->longexposeparam, lexp ) != NO_ERROR ) {
        logwrite( function, "ERROR reading \""+this->longexposeparam+"\" parameter from Archon" );
        return ERROR;
      }

      // Tell the server these values
      //
      std::string retval;
      if ( this->longexposure( lexp, retval ) != NO_ERROR ) {
        logwrite( function, "ERROR: setting longexposure" );
         return ERROR;
       }
    }
    // If nseq_in is not supplied then set nseq to 1.
    // Add any pre-exposures onto the number of sequences.
    //
    if ( nseq_in.empty() ) {
      nseq = 1 + this->camera_info.num_pre_exposures;
      nseqstr = std::to_string( nseq );

    } else {                                                          // sequence argument passed in
      try {
        nseq = std::stoi( nseq_in ) + this->camera_info.num_pre_exposures;      // test that nseq_in is an integer
        nseqstr = std::to_string( nseq );                           // before trying to use it

      } catch (std::invalid_argument &) {
        message.str(""); message << "unable to convert sequences: " << nseq_in << " to integer";
        this->camera.log_error( function, message.str() );
        return ERROR;

      } catch (std::out_of_range &) {
        message.str(""); message << "sequences " << nseq_in << " outside integer range";
        this->camera.log_error( function, message.str() );
        return ERROR;
      }
    }

    // Always initialize the extension number because someone could
    // set datacube true and then send "expose" without a number.
    //
    this->camera_info.extension = 0;

    // Don't send get_frame_status in autofetch mode
    if (!this->is_autofetch) {
      error = this->get_frame_status();  // TODO is this needed here?
    }

    if (error != NO_ERROR) {
      logwrite( function, "ERROR: unable to get frame status" );
      return ERROR;
    }
    this->lastframe = this->frame.bufframen[this->frame.index];     // save the last frame number acquired (wait_for_readout will need this)

    // initiate the exposure here
    //
    error = this->prep_parameter(this->exposeparam, nseqstr);
    if (error == NO_ERROR) error = this->load_parameter(this->exposeparam, nseqstr);
    if ( error != NO_ERROR ) {
      logwrite( function, "ERROR: could not initiate exposure" );
      return error;
    }

    // get system time and Archon's timer after exposure starts
    // start_timer is used to determine when the exposure has ended, in wait_for_exposure()
    //
    this->camera_info.start_time = get_timestamp();                 // current system time formatted as YYYY-MM-DDTHH:MM:SS.sss

    if (!this->is_autofetch) {
      if ( this->get_timer(&this->start_timer) != NO_ERROR ) {        // Archon internal timer (one tick=10 nsec)
        logwrite( function, "ERROR: could not get start time" );
        return ERROR;
      }
    }
    this->camera.set_fitstime(this->camera_info.start_time);        // sets camera.fitstime (YYYYMMDDHHMMSS) used for filename
    error=this->camera.get_fitsname(this->camera_info.fits_name);   // assemble the FITS filename
    if ( error != NO_ERROR ) {
      logwrite( function, "ERROR: couldn't validate fits filename" );
      return error;
    }

    this->add_filename_key();                                       // add filename to system keys database

    logwrite(function, "exposure started");

    this->camera_info.systemkeys.keydb = this->systemkeys.keydb;    // copy the systemkeys database object into camera_info

    if (this->camera.writekeys_when=="before") this->copy_keydb();  // copy the ACF and userkeys database into camera_info

    // If mode is not "RAW" but RAWENABLE is set then we're going to require a multi-extension data cube,
    // one extension for the image and a separate extension for raw data.
    //
    if ( (mode != "RAW") && (this->modemap[mode].rawenable) ) {
      if ( !this->camera.datacube() ) {                                   // if datacube not already set then it must be overridden here
        this->camera.async.enqueue( "NOTICE:override datacube true" );  // let everyone know
        logwrite( function, "NOTICE:override datacube true" );
        this->camera.datacube(true);
      }
      this->camera_info.extension = 0;
    }

    // Save the datacube state in camera_info so that the FITS writer can know about it
    //
    this->camera_info.iscube = this->camera.datacube();

    // Open the FITS file now for cubes
    //
    if ( this->camera.datacube() && !this->camera.cubeamps() ) {
      #ifdef LOGLEVEL_DEBUG
      logwrite( function, "[DEBUG] opening fits file for multi-exposure sequence data cube" );
      #endif
      error = this->fits_file.open_file(this->camera.writekeys_when == "before", this->camera_info );
      if ( error != NO_ERROR ) {
        this->camera.log_error( function, "couldn't open fits file" );
        return error;
      }
    }

//  //TODO only use camera_info -- don't use fits_info -- is this OK? TO BE CONFIRMED
//  this->fits_info = this->camera_info;                            // copy the camera_info class, to be given to fits writer  //TODO

//  this->lastframe = this->frame.bufframen[this->frame.index];     // save the last frame number acquired (wait_for_readout will need this)

    if (nseq > 1) {
      message.str(""); message << "starting sequence of " << nseq << " frames. lastframe=" << this->lastframe;
      logwrite(function, message.str());
    }

    // If not RAW mode then wait for Archon frame buffer to be ready,
    // then read the latest ready frame buffer to the host. If this
    // is a squence, then loop over all expected frames.
    //
    if ( mode != "RAW" ) {                                          // If not raw mode then
      int expcount = 0;                                             // counter used only for tracking pre-exposures
      nread = 0;
      //
      // -- MAIN SEQUENCE LOOP --
      //
      while (nseq-- > 0) {

        // Wait for any pre-exposures, first the exposure delay then the readout,
        // but then continue to the next because pre-exposures are not read from
        // the Archon's buffer.
        //
        if ( ++expcount <= this->camera_info.num_pre_exposures ) {

          message.str(""); message << "pre-exposure " << expcount << " of " << this->camera_info.num_pre_exposures;
          logwrite( function, message.str() );

          if ( this->camera_info.exposure_time.value() != 0 ) {         // wait for the exposure delay to complete (if there is one)
            error = this->wait_for_exposure();
            if ( error != NO_ERROR ) {
              logwrite( function, "ERROR: waiting for pre-exposure" );
              return error;
            }
          }

          error = this->wait_for_readout();                             // Wait for the readout into frame buffer,
          if ( error != NO_ERROR ) {
            logwrite( function, "ERROR: waiting for pre-exposure readout" );
            return error;
          }

          continue;
        }

        // Open a new FITS file for each frame when not using datacubes
        //
        #ifdef LOGLEVEL_DEBUG
        message.str(""); message << "[DEBUG] datacube=" << this->camera.datacube() << " cubeamps=" << this->camera.cubeamps();
        logwrite( function, message.str() );
        #endif
        if ( !this->camera.datacube() || this->camera.cubeamps() ) {
          this->camera_info.start_time = get_timestamp();               // current system time formatted as YYYY-MM-DDTHH:MM:SS.sss

          if (!this->is_autofetch) {
            if ( this->get_timer(&this->start_timer) != NO_ERROR ) {      // Archon internal timer (one tick=10 nsec)
              logwrite( function, "ERROR: could not get start time" );
              return ERROR;
            }
          }

          this->camera.set_fitstime(this->camera_info.start_time);      // sets camera.fitstime (YYYYMMDDHHMMSS) used for filename
          error=this->camera.get_fitsname(this->camera_info.fits_name); // Assemble the FITS filename
          if ( error != NO_ERROR ) {
            logwrite( function, "ERROR: couldn't validate fits filename" );
            return error;
          }
          this->add_filename_key();                                     // add filename to system keys database

          #ifdef LOGLEVEL_DEBUG
          logwrite( function, "[DEBUG] reset extension=0 and opening new fits file" );
          #endif
          // reset the extension number and open the fits file
          //
          this->camera_info.extension = 0;
          error = this->fits_file.open_file(
                  this->camera.writekeys_when == "before", this->camera_info );
          if ( error != NO_ERROR ) {
            this->camera.log_error( function, "couldn't open fits file" );
            return error;
          }
        }

        if ( this->camera_info.exposure_time.value() != 0 ) {           // wait for the exposure delay to complete (if there is one)
          error = this->wait_for_exposure();
          if ( error != NO_ERROR ) {
            logwrite( function, "ERROR: waiting for exposure" );
            return error;
          }
        }

        if (this->camera.writekeys_when=="after") this->copy_keydb();   // copy the ACF and userkeys database into camera_info

        error = this->wait_for_readout();                               // Wait for the readout into frame buffer,

        if ( error != NO_ERROR ) {
          logwrite( function, "ERROR: waiting for readout" );
          this->fits_file.close_file(this->camera.writekeys_when == "after", this->camera_info );
          return error;
        }

        error = read_frame();                                           // then read the frame buffer to host (and write file) when frame ready.
        if ( error != NO_ERROR ) {
          logwrite( function, "ERROR: reading frame buffer" );
          this->fits_file.close_file(this->camera.writekeys_when == "after", this->camera_info );
          return error;
        }

        // For non-sequence multiple exposures, including cubeamps, close the fits file here
        //
        if ( !this->camera.datacube() || this->camera.cubeamps() ) {    // Error or not, close the file.
          #ifdef LOGLEVEL_DEBUG
          logwrite( function, "[DEBUG] closing fits file (1)" );
          #endif
          this->fits_file.close_file(this->camera.writekeys_when == "after", this->camera_info ); // close the file when not using datacubes
          this->camera.increment_imnum();                           // increment image_num when fitsnaming == "number"

          // ASYNC status message on completion of each file
          //
          message.str(""); message << "FILE:" << this->camera_info.fits_name << " COMPLETE";
          this->camera.async.enqueue( message.str() );
          logwrite( function, message.str() );
        }

        // ASYNC status message on completion of each readout
        nread++;
        message.str(""); message << "READOUT COMPLETE (" << nread << " of " << nseq << " read)";
        this->camera.async.enqueue( message.str() );
        logwrite( function, message.str() );

        if (error != NO_ERROR) break;                               // should be impossible but don't try additional sequences if there were errors

      }  // end of sequence loop, while (nseq-- > 0)

      // ASYNC status message on completion of each sequence
      message.str(""); message << "READOUT SEQUENCE " << ( error==NO_ERROR ? "COMPLETE" : "ERROR" ) << " (" << nread << " of " << nseq << " read)";
      this->camera.async.enqueue( message.str() );
      error == NO_ERROR ? logwrite( function, message.str() ) : this->camera.log_error( function, message.str() );

    } else if ( mode == "RAW") {
      error = this->get_frame_status();                             // Get the current frame buffer status
      if (error != NO_ERROR) {
        logwrite( function, "ERROR: unable to get frame status" );
        return ERROR;
      }
      error = this->camera.get_fitsname( this->camera_info.fits_name ); // Assemble the FITS filename
      if ( error != NO_ERROR ) {
        logwrite( function, "ERROR: couldn't validate fits filename" );
        return error;
      }
      this->add_filename_key();                                     // add filename to system keys database

      this->camera_info.systemkeys.keydb = this->systemkeys.keydb;  // copy the systemkeys database into camera_info

      this->copy_keydb();                                           // copy the ACF and userkeys databases into camera_info

      error = this->fits_file.open_file(this->camera.writekeys_when == "before", this->camera_info );
      if ( error != NO_ERROR ) {
        this->camera.log_error( function, "couldn't open fits file" );
        return error;
      }
      error = read_frame();                    // For raw mode just read immediately
      this->fits_file.close_file(this->camera.writekeys_when == "after", this->camera_info );
      this->camera.increment_imnum();          // increment image_num when fitsnaming == "number"
    }

    // for multi-exposure (non-cubeamp) cubes, close the FITS file now that they've all been written
    //
    if ( this->camera.datacube() && !this->camera.cubeamps() ) {
      #ifdef LOGLEVEL_DEBUG
      logwrite( function, "[DEBUG] closing fits file (2)" );
      #endif
      this->fits_file.close_file(this->camera.writekeys_when == "after", this->camera_info );
      this->camera.increment_imnum();          // increment image_num when fitsnaming == "number"

      // ASYNC status message on completion of each file
      //
      message.str(""); message << "FILE:" << this->camera_info.fits_name << " " << ( error==NO_ERROR ? "COMPLETE" : "ERROR" );
      this->camera.async.enqueue( message.str() );
      error == NO_ERROR ? logwrite( function, message.str() ) : this->camera.log_error( function, message.str() );
    }

    // remember the cubeamps setting used for the last completed exposure
    // TODO revisit once region-of-interest is implemented
    //
    this->lastcubeamps = this->camera.cubeamps();

    return (error);
  }
  /**************** Archon::Interface::expose *********************************/


  /**************** Archon::Interface::hsetup ********************************/
  /**
    * @fn     hsetup
    * @brief  setup archon for h2rg
    * @param  NONE
    * @return ERROR or NO_ERROR
    *
    * NOTE: this assumes LVDS is module 10
    * This function sets output to Pad B and HIGHOHM
    * The register reset of H2RGMainReset is already done
    * if you power on and then setp Start 1
    *
    */
    long Interface::hsetup() {
        std::string function = "Archon::Interface::hsetup";
        std::stringstream message;
        std::string reg;
        long error = NO_ERROR;

        // Enable output to Pad B and HIGHOHM
        error = this->inreg("10 1 16402");      // 0100 000000010010
        std::this_thread::sleep_for(std::chrono::seconds(1));
        if (error == NO_ERROR) error = this->inreg("10 0 1"); // send to detector
        std::this_thread::sleep_for(std::chrono::seconds(1));
        if (error == NO_ERROR) error = this->inreg("10 0 0"); // reset to 0
        std::this_thread::sleep_for(std::chrono::seconds(1));

        if (error != NO_ERROR) {
            message.str(""); message << "enabling output to Pad B and HIGHOHM";
            this->camera.log_error( function, message.str() );
            return ERROR;
        }

        return (error);
    }
    /**************** Archon::Interface::hsetup *******************************/

    /**************** Archon::Interface::hroi ******************************/
    /**
      * @fn     hroi
      * @brief  set window limits for h2rg
      * @param  geom_in  string, with vstart vstop hstart hstop in pixels
      * @return ERROR or NO_ERROR
      *
      * NOTE: this assumes LVDS is module 10
      * This function does the following:
      *  1) sets limits of sub window using input params
      *
      */
    long Interface::hroi(std::string geom_in, std::string &retstring) {
        std::string function = "Archon::Interface::hroi";
        std::stringstream message;
        std::stringstream cmd;
        std::string dontcare;
        int hstart, hstop, vstart, vstop;
        long error = NO_ERROR;
        std::vector<std::string> tokens;

        // If geom_in is not supplied then set geometry to full frame.
        //
        if ( !geom_in.empty() ) {         // geometry arguments passed in
            Tokenize(geom_in, tokens, " ");

            if (tokens.size() != 4) {
                message.str(""); message << "param expected 4 arguments (vstart, vstop, hstart, hstop) but got " << tokens.size();
                this->camera.log_error( function, message.str() );
                return ERROR;
            }
            try {
                vstart = std::stoi( tokens[0] ); // test that inputs are integers
                vstop = std::stoi( tokens[1] );
                hstart = std::stoi( tokens[2] );
                hstop = std::stoi( tokens[3]);

            } catch (std::invalid_argument &) {
                message.str(""); message << "unable to convert geometry values: " << geom_in << " to integer";
                this->camera.log_error( function, message.str() );
                return ERROR;

            } catch (std::out_of_range &) {
                message.str(""); message << "geometry values " << geom_in << " outside integer range";
                this->camera.log_error( function, message.str() );
                return ERROR;
            }

            // Validate values are within detector
            if ( vstart < 0 || vstop > 2047 || hstart < 0 || hstop > 2047) {
                message.str(""); message << "geometry values " << geom_in << " outside pixel range";
                this->camera.log_error( function, message.str());
                return ERROR;
            }
            // Validate values have proper ordering
            if (vstart >= vstop || hstart >= hstop) {
                message.str(""); message << "geometry values " << geom_in << " are not correctly ordered";
                this->camera.log_error( function, message.str());
                return ERROR;
            }

            // Set detector registers and record limits
            // vstart 1000 000000000000 = 32768
            cmd.str("") ; cmd << "10 1 " << (32768 + vstart);
            error = this->inreg(cmd.str());
            if (error == NO_ERROR) error = this->inreg("10 0 1"); // send to detector
            if (error == NO_ERROR) error = this->inreg("10 0 0"); // reset to 0
            if (error == NO_ERROR) this->win_vstart = vstart; // set y lo lim
            // vstop 1001 000000000000 = 36864
            cmd.str("") ; cmd << "10 1 " << (36864 + vstop);
            if (error == NO_ERROR) error = this->inreg(cmd.str());
            if (error == NO_ERROR) error = this->inreg("10 0 1"); // send to detector
            if (error == NO_ERROR) error = this->inreg("10 0 0"); // reset to 0
            if (error == NO_ERROR) this->win_vstop = vstop; // set y hi lim
            // hstart 1010 000000000000 = 40960
            cmd.str("") ; cmd << "10 1 " << (40960 + hstart);
            if (error == NO_ERROR) error = this->inreg(cmd.str());
            if (error == NO_ERROR) error = this->inreg("10 0 1"); // send to detector
            if (error == NO_ERROR) error = this->inreg("10 0 0"); // reset to 0
            if (error == NO_ERROR) this->win_hstart = hstart; // set x lo lim
            // hstop 1011 000000000000 = 45056
            cmd.str("") ; cmd << "10 1 " << (45056 + hstop);
            if (error == NO_ERROR) error = this->inreg(cmd.str());
            if (error == NO_ERROR) error = this->inreg("10 0 1"); // send to detector
            if (error == NO_ERROR) error = this->inreg("10 0 0"); // reset to 0
            if (error == NO_ERROR) this->win_hstop = hstop; // set roi x hi lim

            // If we are in window mode, make adjustments to geometries
            if (this->is_window) {
                // Now set params
                int rows = (this->win_vstop - this->win_vstart) + 1;
                int cols = (this->win_hstop - this->win_hstart) + 1;
                cmd.str("");
                if (error == NO_ERROR) {
                    cmd << "H2RG_win_columns " << cols;
                    error = this->set_parameter(cmd.str());
                }
                cmd.str("");
                if (error == NO_ERROR) {
                    cmd << "H2RG_win_rows " << rows;
                    error = this->set_parameter(cmd.str());
                }

                // Now set CDS
                cmd.str("");
                cmd << "PIXELCOUNT " << cols;
                error = this->cds(cmd.str(), dontcare);
                cmd.str("");
                cmd << "LINECOUNT " << rows;
                error = this->cds(cmd.str(), dontcare);

                // update modemap, in case someone asks again
                std::string mode = this->camera_info.current_observing_mode;

                this->modemap[mode].geometry.linecount = rows;
                this->modemap[mode].geometry.pixelcount = cols;
                this->camera_info.region_of_interest[0] = this->win_hstart;
                this->camera_info.region_of_interest[1] = this->win_hstop;
                this->camera_info.region_of_interest[2] = this->win_vstart;
                this->camera_info.region_of_interest[3] = this->win_vstop;
                this->camera_info.detector_pixels[0] = cols;
                this->camera_info.detector_pixels[1] = rows;

                this->camera_info.set_axes();
            }

        }   // end if geom passed in

        // prepare the return value
        //
        message.str(""); message << this->win_vstart << " " << this->win_vstop << " " << this->win_hstart << " " << this->win_hstop;
        retstring = message.str();

        if (error != NO_ERROR) {
            message.str(""); message << "setting window geometry to " << retstring;
            this->camera.log_error( function, message.str() );
            return ERROR;
        }

        return (error);
    }
    /**************** Archon::Interface::hroi *********************************/

    /**************** Archon::Interface::hwindow ******************************/
    /**
      * @fn     hwindow
      * @brief  set into/out of window mode for h2rg
      * @param  state_in, string "TRUE, FALSE, 0, or 1"
      * @return ERROR or NO_ERROR
      *
      * NOTE: this assumes LVDS is module 10
      * This function does the following:
      *  1) puts h2rg into or out of window mode
      *
      */
    long Interface::hwindow(std::string state_in, std::string &state_out) {
        std::string function = "Archon::Interface::hwindow";
        std::stringstream message;
        std::string reg;
        std::string nowin_mode = "DEFAULT";
        std::string win_mode = "GUIDING";
        std::string dontcare;
        std::stringstream cmd;
        long error = NO_ERROR;

        // If something is passed then try to use it to set the window state
        //
        if ( !state_in.empty() ) {
            try {
                std::transform( state_in.begin(), state_in.end(), state_in.begin(), ::toupper );  // make uppercase

                if ( state_in == "FALSE" || state_in == "0" ) { // leave window mode
                    this->is_window = false;
                    // Set detector out of window mode
                    error = this->inreg("10 1 28684"); // 0111 000000001100
                    if (error == NO_ERROR) error = this->inreg("10 0 1"); // send to detector
                    if (error == NO_ERROR) error = this->inreg("10 0 0"); // reset to 0

                    // reset taplines
                    cmd.str("");
                    cmd << "TAPLINES " << this->taplines_store;
                    this->cds(cmd.str(), dontcare);
                    cmd.str("");
                    cmd << "TAPLINE0 " << this->tapline0_store;
                    this->cds(cmd.str(), dontcare);

                    // Set camera mode
                    // This resets all internal buffer geometries
                    this->set_camera_mode(nowin_mode);

                    // Now set CDS
                    cmd.str("");
                    cmd << "PIXELCOUNT " << this->modemap[nowin_mode].geometry.pixelcount;
                    error = this->cds( cmd.str(), dontcare );
                    cmd.str("");
                    cmd << "LINECOUNT " << this->modemap[nowin_mode].geometry.linecount;
                    error = this->cds( cmd.str(), dontcare );

                    // Issue Abort to complete window mode exit
                    cmd.str("");
                    if (error == NO_ERROR) {
                        cmd << "Abort 1 ";
                        error = this->set_parameter( cmd.str() );
                    }

                } else if ( state_in == "TRUE" || state_in == "1" ) {  // enter window mode
                    this->is_window = true;
                    // Set detector into window mode
                    error = this->inreg("10 1 28687"); // 0111 000000001111
                    if (error == NO_ERROR) error = this->inreg("10 0 1"); // send to detector
                    if (error == NO_ERROR) error = this->inreg("10 0 0"); // reset to 0

                    // Adjust taplines
                    std::string taplines_str;
                    this->cds("TAPLINES", taplines_str);
                    this->taplines_store = std::stoi(taplines_str);
                    this->cds("TAPLINES 1", dontcare);
                    this->taplines = 1;

                    std::string tapline0;
                    this->cds("TAPLINE0", tapline0);
                    this->tapline0_store = tapline0;
                    this->cds("TAPLINE0 AM33L,1,0", dontcare);

                    // Set camera mode to win_mode
                    this->set_camera_mode(win_mode);

                    // Now set params
                    int rows = (this->win_vstop - this->win_vstart) + 1;
                    int cols = (this->win_hstop - this->win_hstart) + 1;
                    if (error == NO_ERROR) {
                        cmd << "H2RG_win_columns " << cols;
                        error = this->set_parameter( cmd.str() );
                    }
                    cmd.str("");
                    if (error == NO_ERROR) {
                        cmd << "H2RG_win_rows " << rows;
                        error = this->set_parameter( cmd.str() );
                    }

                    // Now set CDS
                    cmd.str("");
                    cmd << "PIXELCOUNT " << cols;
                    error = this->cds( cmd.str(), dontcare );
                    cmd.str("");
                    cmd << "LINECOUNT " << rows;
                    error = this->cds( cmd.str(), dontcare );

                    // update modemap, in case someone asks again
                    std::string mode = this->camera_info.current_observing_mode;

                    // Adjust geometry parameters and camera_info
                    this->modemap[mode].geometry.linecount = rows;
                    this->modemap[mode].geometry.pixelcount = cols;
                    this->camera_info.region_of_interest[0] = this->win_hstart;
                    this->camera_info.region_of_interest[1] = this->win_hstop;
                    this->camera_info.region_of_interest[2] = this->win_vstart;
                    this->camera_info.region_of_interest[3] = this->win_vstop;
                    this->camera_info.detector_pixels[0] = cols;
                    this->camera_info.detector_pixels[1] = rows;

                    this->camera_info.set_axes();

                } else {
                    message.str(""); message << "window state " << state_in << " is invalid. Expecting {true,false,0,1}";
                    this->camera.log_error( function, message.str() );
                    return ERROR;
                }

            } catch (...) {
                message.str(""); message << "unknown exception converting window state " << state_in << " to uppercase";
                this->camera.log_error( function, message.str() );
                return ERROR;
            }
        }

        state_out = ( this->is_window ? "true" : "false" );

        if (error != NO_ERROR) {
            message.str(""); message << "setting window state to " << state_in;
            this->camera.log_error( function, message.str() );
            return ERROR;
        }

        return (error);
    }
    /**************** Archon::Interface::hwindow *******************************/

    /**************** Archon::Interface::autofetch ******************************/
    /**
      * @fn     autofetch
      * @brief  set into/out of autofetch mode for archon
      * @param  state_in, string "TRUE, FALSE, 0, or 1"
      * @return ERROR or NO_ERROR
      *
      * NOTE: this assumes LVDS is module 10
      * This function does the following:
      *  1) puts archon into or out of autofetch mode
      *
      */
    long Interface::autofetch(std::string state_in, std::string &state_out) {
        std::string function = "Archon::Interface::autofetch";
        std::stringstream message;
        std::string reg;
        std::string nowin_mode = "DEFAULT";
        std::string win_mode = "GUIDING";
        std::string dontcare;
        std::stringstream cmd;
        long error = NO_ERROR;

        // If something is passed then try to use it to set the autofetch state
        //
        if ( !state_in.empty() ) {
            try {
                std::transform( state_in.begin(), state_in.end(), state_in.begin(), ::toupper );  // make uppercase

                if ( state_in == "FALSE" || state_in == "0" ) { // leave autofetch mode
                    this->is_autofetch = false;
                    // Set detector out of autofetch mode
                    // Now send the AUTOFETCHx command
                    //
                    std::stringstream autofetchstr;
                    autofetchstr << "AUTOFETCH0";

                    if (error == NO_ERROR) error = this->archon_cmd(autofetchstr.str());

                    if (error != NO_ERROR) {
                        message << "unsetting autofetch mode: ";
                    } else {
                        message << "unset autofetch mode: ";
                    }

                    logwrite(function, message.str());

                } else if ( state_in == "TRUE" || state_in == "1" ) {  // enter window mode
                    this->is_autofetch = true;
                    // Set detector into autofetch mode
                    // Now send the AUTOFETCHx command
                    //
                    std::stringstream autofetchstr;
                    autofetchstr << "AUTOFETCH1";

                    if (error == NO_ERROR) error = this->archon_cmd(autofetchstr.str());

                    if (error != NO_ERROR) {
                        message << "setting autofetch mode: ";
                    } else {
                        message << "set autofetch mode: ";
                    }

                    logwrite(function, message.str());
                } else {
                    message.str(""); message << "autofetch state " << state_in << " is invalid. Expecting {true,false,0,1}";
                    this->camera.log_error( function, message.str() );
                    return ERROR;
                }

            } catch (...) {
                message.str(""); message << "unknown exception converting autofetch state " << state_in << " to uppercase";
                this->camera.log_error( function, message.str() );
                return ERROR;
            }
        }

        state_out = ( this->is_autofetch ? "true" : "false" );

        if (error != NO_ERROR) {
            message.str(""); message << "setting autofetch state to " << state_in;
            this->camera.log_error( function, message.str() );
            return ERROR;
        }

        return (error);
    }
    /**************** Archon::Interface::autofetch *******************************/

    /**************** Archon::Interface::hexpose ******************************/
    /**
     * @fn     hexpose
     * @brief  initiate an exposure for h2rg
     * @param  nseq_in string, if set becomes the number of sequences
     * @return ERROR or NO_ERROR
     *
     * This function does the following before returning successful completion:
     *  1) trigger an Archon exposure by setting the EXPOSE parameter = nseq_in
     *  2) wait for exposure delay
     *  3) wait for readout into Archon frame buffer
     *  4) read frame buffer from Archon to host
     *  5) Do NOT write frame to disk (eventually to shared memory)
     *
     * Note that this assumes that the Archon ACF has been programmed to automatically
     * read out the detector into the frame buffer after an exposure.
     *
     */
    long Interface::hexpose(std::string nseq_in) {
        std::string function = "Archon::Interface::hexpose";
        std::stringstream message;
        long error = NO_ERROR;
        std::string nseqstr;
        int nseq, finalframe, nread, currentindex;

        std::string mode = this->camera_info.current_observing_mode;            // local copy for convenience

        if ( ! this->modeselected ) {
            this->camera.log_error( function, "no mode selected" );
            return ERROR;
        }

        // exposeparam is set by the configuration file
        // check to make sure it was set, or else expose won't work
        if (this->exposeparam.empty()) {
            message.str(""); message << "EXPOSE_PARAM not defined in configuration file " << this->config.filename;
            this->camera.log_error( function, message.str() );
            return ERROR;
        }

        // If the exposure time or longexposure mode were never set then read them from the Archon.
        // This ensures that, if the client doesn't set these values then the server will have the
        // same default values that the ACF has, rather than hope that the ACF programmer picks
        // their defaults to match mine.
        if ( ! this->camera_info.exposure_time.is_set() ) {
            logwrite( function, "NOTICE:exptime has not been set--will read from Archon" );
            this->camera.async.enqueue( "NOTICE:exptime has not been set--will read from Archon" );

            // read the Archon configuration memory
            //
            std::string etime;
            if ( read_parameter( "exptime", etime ) != NO_ERROR ) {
              logwrite( function, "ERROR: reading \"exptime\" parameter from Archon" );
               return ERROR;
            }

            // Tell the server these values
            //
            std::string retval;
            if ( this->exptime( etime, retval ) != NO_ERROR ) { logwrite( function, "ERROR: setting exptime" ); return ERROR; }
        }

        if ( ! this->is_longexposure_set && ! this->longexposeparam.empty() ) {
            logwrite( function, "NOTICE:longexposure has not been set--will read from Archon" );
            this->camera.async.enqueue( "NOTICE:longexposure has not been set--will read from Archon" );

            // read the Archon configuration memory
            //
            std::string lexp;
            if ( read_parameter( this->longexposeparam, lexp ) != NO_ERROR ) {
              logwrite( function, "ERROR: reading \"longexposure\" parameter from Archon" );
               return ERROR;
            }

            // Tell the server these values
            //
            std::string retval;
            if ( this->longexposure( lexp, retval ) != NO_ERROR ) {
              logwrite( function, "ERROR setting longexposure" );
              return ERROR;
            }
        }

        // If nseq_in is not supplied then set nseq to 1.
        if ( nseq_in.empty() ) {
            nseq = 1;
            nseqstr = std::to_string( nseq );

        } else {                    // sequence argument passed in
            try {
                nseq = std::stoi( nseq_in ) + this->camera_info.num_pre_exposures;      // test that nseq_in is an integer
                nseqstr = std::to_string( nseq );                           // before trying to use it

            } catch (std::invalid_argument &) {
                message.str(""); message << "unable to convert sequences: " << nseq_in << " to integer";
                this->camera.log_error( function, message.str() );
                return ERROR;

            } catch (std::out_of_range &) {
                message.str(""); message << "sequences " << nseq_in << " outside integer range";
                this->camera.log_error( function, message.str() );
                return ERROR;
            }
        }

        // Always initialize the extension number because someone could
        // set datacube true and then send "expose" without a number.
        this->camera_info.extension = 0;

        // Don't get frame status in autofetch mode
        if (!this->is_autofetch) {
          error = this->get_frame_status();
        }

        // initialize frame parameters (index, etc.)
        currentindex = this->frame.index;

        if (error != NO_ERROR) {
            logwrite( function, "ERROR: unable to get frame status" );
            return ERROR;
        }
        // save the last frame number acquired (wait_for_readout will need this)
        this->lastframe = this->frame.bufframen[this->frame.index];

        // calculate the last frame to handle dropped frames correctly
        finalframe = this->lastframe + nseq;

        if (nseq > 1) {
            message.str(""); message << "starting sequence of " << nseq << " frames. lastframe=" << this->lastframe << " last buffer=" << currentindex+1;
            logwrite(function, message.str());
        }

        // Allocate image buffer once
        this->camera_info.frame_type = Camera::FRAME_IMAGE;
        error = this->prepare_image_buffer();
        if (error == ERROR) {
            logwrite( function, "ERROR: unable to allocate an image buffer" );
            return ERROR;
        }

        // initiate the exposure here
        logwrite(function, "exposure starting");
        error = this->prep_parameter(this->exposeparam, nseqstr);
        if (error == NO_ERROR) error = this->load_parameter(this->exposeparam, nseqstr);
        if ( error != NO_ERROR ) {
            logwrite( function, "ERROR: could not initiate exposure" );
            return error;
        }

        // get system time and Archon's timer after exposure starts
        // start_timer is used to determine when the exposure has ended, in wait_for_exposure()
        // this->camera_info.start_time = get_timestamp();                 // current system time formatted as YYYY-MM-DDTHH:MM:SS.sss
        // if ( this->get_timer(&this->start_timer) != NO_ERROR ) {        // Archon internal timer (one tick=10 nsec)
        //     logwrite( function, "ERROR: could not get start time" );
        //     return ERROR;
        // }
        // this->add_filename_key();                                       // add filename to system keys database

        // Wait for Archon frame buffer to be ready,
        // then read the latest ready frame buffer to the host. If this
        // is a sequence, then loop over all expected frames.

        //
        // -- MAIN SEQUENCE LOOP --
        nread = 0;          // Keep track of how many we actually read
        int ns = nseq;      // Iterate with ns, to preserve original request
        while (ns-- > 0 && this->lastframe < finalframe) {

            // if ( !this->camera.datacube() || this->camera.cubeamps() ) {
            //    this->camera_info.start_time = get_timestamp();               // current system time formatted as YYYY-MM-DDTHH:MM:SS.sss
            //    if ( this->get_timer(&this->start_timer) != NO_ERROR ) {      // Archon internal timer (one tick=10 nsec)
            //        logwrite( function, "ERROR: could not get start time" );
            //        return ERROR;
            //    }
                // this->add_filename_key();                                     // add filename to system keys database
            // }

            // wait for the exposure delay to complete (if there is one)
            if ( this->camera_info.exposure_time.value() != 0 ) {
                error = this->wait_for_exposure();
                if ( error != NO_ERROR ) {
                    logwrite( function, "ERROR: waiting for exposure" );
                    return error;
                }
            }

            // Wait for the readout into frame buffer,
            error = this->hwait_for_readout();
            if ( error != NO_ERROR ) {
                logwrite( function, "ERROR: waiting for readout" );
                return error;
            }

            // then read the frame buffer to host (and write file) when frame ready.
            error = hread_frame();
            if ( error != NO_ERROR ) {
                logwrite( function, "ERROR: reading frame buffer" );
                return error;
            }

            // ASYNC status message on completion of each readout
            nread++;
            message.str(""); message << "READOUT COMPLETE (" << nread << " of " << nseq << " read)";
            this->camera.async.enqueue( message.str() );
            logwrite( function, message.str() );

            if (error != NO_ERROR) break;                               // should be impossible but don't try additional sequences if there were errors

        }  // end of sequence loop, while (ns-- > 0 && this->lastframe < finalframe)

        // ASYNC status message on completion of each sequence
        message.str(""); message << "READOUT SEQUENCE " << ( error==NO_ERROR ? "COMPLETE" : "ERROR" ) << " (" << nread << " of " << nseq << " read)";
        this->camera.async.enqueue( message.str() );
        error == NO_ERROR ? logwrite( function, message.str() ) : this->camera.log_error( function, message.str() );

        if (!this->is_autofetch) {
          error = get_frame_status();
          if ( error != NO_ERROR ) {
            logwrite( function, "ERROR: getting final frame status" );
            return error;
          }
        }

        message.str(""); message << "Last frame read " << this->frame.frame << " from buffer " << this->frame.index + 1;
        logwrite( function, message.str());

        return (error);
    }
    /**************** Archon::Interface::hexpose *********************************/


    /**************** Archon::Interface::video *********************************/
    /**
     * @fn     video
     * @brief  initiate a video exposure
     * @param  nseq_in string, if set becomes the number of sequences
     * @return ERROR or NO_ERROR
     *
     * This function does the following before returning successful completion:
     *  1) trigger an Archon exposure by setting the EXPOSE parameter = nseq_in
     *  2) wait for exposure delay
     *  3) wait for readout into Archon frame buffer
     *  4) read frame buffer from Archon to host
     *  5) do NOT write frame to disk
     *
     * Note that this assumes that the Archon ACF has been programmed to automatically
     * read out the detector into the frame buffer after an exposure.
     *
     */

    long Interface::video() {
      std::string function = "Archon::Interface::video";
      std::stringstream message;
      long error = NO_ERROR;
      std::string nseqstr;
      int nseq;

      std::string mode = this->camera_info.current_observing_mode;            // local copy for convenience

      if ( ! this->modeselected ) {
          this->camera.log_error( function, "no mode selected" );
          return ERROR;
      }

      // When switching from cubeamps=true to cubeamps=false,
      // simply reset the mode to the current mode in order to
      // reset the image size.
      //
      // This will need to be revisited once ROI is implemented. // TODO
      //
      if ( !this->camera.cubeamps() && ( this->lastcubeamps != this->camera.cubeamps() ) ) {
          message.str(""); message << "detected change in cubeamps -- resetting camera mode to " << mode;
          logwrite( function, message.str() );
          this->set_camera_mode( mode );
      }

      // exposeparam is set by the configuration file
      // check to make sure it was set, or else expose won't work
      //
      if (this->exposeparam.empty()) {
          message.str(""); message << "EXPOSE_PARAM not defined in configuration file " << this->config.filename;
          this->camera.log_error( function, message.str() );
          return ERROR;
      }

      // If the exposure time or longexposure mode were never set then read them from the Archon.
      // This ensures that, if the client doesn't set these values then the server will have the
      // same default values that the ACF has, rather than hope that the ACF programmer picks
      // their defaults to match mine.
      //
      if ( ! this->camera_info.exposure_time.is_set() ) {
          logwrite( function, "NOTICE:exptime has not been set--will read from Archon" );
          this->camera.async.enqueue( "NOTICE:exptime has not been set--will read from Archon" );

          // read the Archon configuration memory
          //
          std::string etime;
          if ( read_parameter( "exptime", etime ) != NO_ERROR ) { logwrite( function, "ERROR: reading \"exptime\" parameter from Archon" ); return ERROR; }

          // Tell the server these values
          //
          std::string retval;
          if ( this->exptime( etime, retval ) != NO_ERROR ) { logwrite( function, "ERROR: setting exptime" ); return ERROR; }
      }
      if ( ! this->is_longexposure_set && ! this->longexposeparam.empty() ) {
          logwrite( function, "NOTICE:longexposure has not been set--will read from Archon" );
          this->camera.async.enqueue( "NOTICE:longexposure has not been set--will read from Archon" );

          // read the Archon configuration memory
          //
          std::string lexp;
          if ( read_parameter( this->longexposeparam, lexp ) != NO_ERROR ) {
            logwrite( function, "ERROR: reading \"longexposure\" parameter from Archon" );
             return ERROR;
          }

          // Tell the server these values
          //
          std::string retval;
          if ( this->longexposure( lexp, retval ) != NO_ERROR ) {
            logwrite( function, "ERROR setting longexposure" );
            return ERROR;
          }
      }

      // If nseq_in is not supplied then set nseq to 1.
      // Add any pre-exposures onto the number of sequences.
      //

      nseq = 1 + this->camera_info.num_pre_exposures;

      // Always initialize the extension number because someone could
      // set datacube true and then send "expose" without a number.
      //
      this->camera_info.extension = 0;

      error = this->get_frame_status();  // TODO is this needed here?

      if (error != NO_ERROR) {
          logwrite( function, "ERROR: unable to get frame status" );
          return ERROR;
      }
      this->lastframe = this->frame.bufframen[this->frame.index];     // save the last frame number acquired (wait_for_readout will need this)

      // initiate the exposure here
      //
      error = this->prep_parameter(this->exposeparam, nseqstr);
      if (error == NO_ERROR) error = this->load_parameter(this->exposeparam, nseqstr);
      if ( error != NO_ERROR ) {
          logwrite( function, "ERROR: could not initiate exposure" );
          return error;
      }

      // get system time and Archon's timer after exposure starts
      // start_timer is used to determine when the exposure has ended, in wait_for_exposure()
      //
      this->camera_info.start_time = get_timestamp();                 // current system time formatted as YYYY-MM-DDTHH:MM:SS.sss
      if ( this->get_timer(&this->start_timer) != NO_ERROR ) {        // Archon internal timer (one tick=10 nsec)
          logwrite( function, "ERROR: could not get start time" );
          return ERROR;
      }
      this->camera.set_fitstime(this->camera_info.start_time);        // sets camera.fitstime (YYYYMMDDHHMMSS) used for filename
      error=this->camera.get_fitsname(this->camera_info.fits_name);   // assemble the FITS filename
      if ( error != NO_ERROR ) {
          logwrite( function, "ERROR: couldn't validate fits filename" );
          return error;
      }

      this->add_filename_key();                                       // add filename to system keys database

      logwrite(function, "exposure started");

      this->camera_info.systemkeys.keydb = this->systemkeys.keydb;    // copy the systemkeys database object into camera_info

      if (this->camera.writekeys_when=="before") this->copy_keydb();  // copy the ACF and userkeys database into camera_info

      // If mode is not "RAW" but RAWENABLE is set then we're going to require a multi-extension data cube,
      // one extension for the image and a separate extension for raw data.
      //
      if ( (mode != "RAW") && (this->modemap[mode].rawenable) ) {
          if ( !this->camera.datacube() ) {                                   // if datacube not already set then it must be overridden here
              this->camera.async.enqueue( "NOTICE:override datacube true" );  // let everyone know
              logwrite( function, "NOTICE:override datacube true" );
              this->camera.datacube(true);
          }
          this->camera_info.extension = 0;
      }

      // Save the datacube state in camera_info so that the FITS writer can know about it
      //
      this->camera_info.iscube = this->camera.datacube();

      // Open the FITS file now for cubes
      //
      if ( this->camera.datacube() && !this->camera.cubeamps() ) {
          #ifdef LOGLEVEL_DEBUG
          logwrite( function, "[DEBUG] opening fits file for multi-exposure sequence data cube" );
          #endif
          error = this->fits_file.open_file(
                  this->camera.writekeys_when == "before", this->camera_info );
          if ( error != NO_ERROR ) {
              this->camera.log_error( function, "couldn't open fits file" );
              return error;
          }
      }

      //  //TODO only use camera_info -- don't use fits_info -- is this OK? TO BE CONFIRMED
      //  this->fits_info = this->camera_info;                            // copy the camera_info class, to be given to fits writer  //TODO

      //  this->lastframe = this->frame.bufframen[this->frame.index];     // save the last frame number acquired (wait_for_readout will need this)

      if (nseq > 1) {
          message.str(""); message << "starting sequence of " << nseq << " frames. lastframe=" << this->lastframe;
          logwrite(function, message.str());
      }

      // If not RAW mode then wait for Archon frame buffer to be ready,
      // then read the latest ready frame buffer to the host. If this
      // is a squence, then loop over all expected frames.
      //
      if ( mode != "RAW" ) {                                          // If not raw mode then
          int expcount = 0;                                             // counter used only for tracking pre-exposures

          //
          // -- MAIN SEQUENCE LOOP --
          //
          while (nseq-- > 0) {

              // Wait for any pre-exposures, first the exposure delay then the readout,
              // but then continue to the next because pre-exposures are not read from
              // the Archon's buffer.
              //
              if ( ++expcount <= this->camera_info.num_pre_exposures ) {

                  message.str(""); message << "pre-exposure " << expcount << " of " << this->camera_info.num_pre_exposures;
                  logwrite( function, message.str() );

                  if ( this->camera_info.exposure_time.value() != 0 ) {         // wait for the exposure delay to complete (if there is one)
                      error = this->wait_for_exposure();
                      if ( error != NO_ERROR ) {
                          logwrite( function, "ERROR: waiting for pre-exposure" );
                          return error;
                      }
                  }

                  error = this->wait_for_readout();                             // Wait for the readout into frame buffer,
                  if ( error != NO_ERROR ) {
                      logwrite( function, "ERROR: waiting for pre-exposure readout" );
                      return error;
                  }

                  continue;
              }

              // Open a new FITS file for each frame when not using datacubes
              //
              #ifdef LOGLEVEL_DEBUG
              message.str(""); message << "[DEBUG] datacube=" << this->camera.datacube() << " cubeamps=" << this->camera.cubeamps();
                logwrite( function, message.str() );
              #endif
              if ( !this->camera.datacube() || this->camera.cubeamps() ) {
                  this->camera_info.start_time = get_timestamp();               // current system time formatted as YYYY-MM-DDTHH:MM:SS.sss
                  if ( this->get_timer(&this->start_timer) != NO_ERROR ) {      // Archon internal timer (one tick=10 nsec)
                      logwrite( function, "ERROR: could not get start time" );
                      return ERROR;
                  }
                  this->camera.set_fitstime(this->camera_info.start_time);      // sets camera.fitstime (YYYYMMDDHHMMSS) used for filename
                  error=this->camera.get_fitsname(this->camera_info.fits_name); // Assemble the FITS filename
                  if ( error != NO_ERROR ) {
                      logwrite( function, "ERROR: couldn't validate fits filename" );
                      return error;
                  }
                  this->add_filename_key();                                     // add filename to system keys database

                  #ifdef LOGLEVEL_DEBUG
                  logwrite( function, "[DEBUG] reset extension=0 and opening new fits file" );
                  #endif
                  // reset the extension number and open the fits file
                  //
                  this->camera_info.extension = 0;
                  error = this->fits_file.open_file(
                          this->camera.writekeys_when == "before", this->camera_info );
                  if ( error != NO_ERROR ) {
                      this->camera.log_error( function, "couldn't open fits file" );
                      return error;
                  }
              }

              if ( this->camera_info.exposure_time.value() != 0 ) {           // wait for the exposure delay to complete (if there is one)
                  error = this->wait_for_exposure();
                  if ( error != NO_ERROR ) {
                      logwrite( function, "ERROR: waiting for exposure" );
                      return error;
                  }
              }

              if (this->camera.writekeys_when=="after") this->copy_keydb();   // copy the ACF and userkeys database into camera_info

              error = this->wait_for_readout();                               // Wait for the readout into frame buffer,

              if ( error != NO_ERROR ) {
                  logwrite( function, "ERROR: waiting for readout" );
                  this->fits_file.close_file(
                          this->camera.writekeys_when == "after", this->camera_info );
                  return error;
              }

              error = read_frame();                                           // then read the frame buffer to host (and write file) when frame ready.
              if ( error != NO_ERROR ) {
                  logwrite( function, "ERROR: reading frame buffer" );
                  this->fits_file.close_file(
                          this->camera.writekeys_when == "after", this->camera_info );
                  return error;
              }

              // For non-sequence multiple exposures, including cubeamps, close the fits file here
              //
              if ( !this->camera.datacube() || this->camera.cubeamps() ) {    // Error or not, close the file.
                  #ifdef LOGLEVEL_DEBUG
                  logwrite( function, "[DEBUG] closing fits file (1)" );
                  #endif
                  this->fits_file.close_file(
                          this->camera.writekeys_when == "after", this->camera_info ); // close the file when not using datacubes
                  this->camera.increment_imnum();                           // increment image_num when fitsnaming == "number"

                  // ASYNC status message on completion of each file
                  //
                  message.str(""); message << "FILE:" << this->camera_info.fits_name << " COMPLETE";
                  this->camera.async.enqueue( message.str() );
                  logwrite( function, message.str() );
              }

              if (error != NO_ERROR) break;                               // should be impossible but don't try additional sequences if there were errors

          }  // end of sequence loop, while (nseq-- > 0)

      } else if ( mode == "RAW") {
          error = this->get_frame_status();                             // Get the current frame buffer status
          if (error != NO_ERROR) {
              logwrite( function, "ERROR: unable to get frame status" );
              return ERROR;
          }
          error = this->camera.get_fitsname( this->camera_info.fits_name ); // Assemble the FITS filename
          if ( error != NO_ERROR ) {
              logwrite( function, "ERROR: couldn't validate fits filename" );
              return error;
          }
          this->add_filename_key();                                     // add filename to system keys database

          this->camera_info.systemkeys.keydb = this->systemkeys.keydb;  // copy the systemkeys database into camera_info

          this->copy_keydb();                                           // copy the ACF and userkeys databases into camera_info

          error = this->fits_file.open_file(
                  this->camera.writekeys_when == "before", this->camera_info );
          if ( error != NO_ERROR ) {
              this->camera.log_error( function, "couldn't open fits file" );
              return error;
          }
          error = read_frame();                    // For raw mode just read immediately
          this->fits_file.close_file(this->camera.writekeys_when == "after", this->camera_info );
          this->camera.increment_imnum();          // increment image_num when fitsnaming == "number"
      }

      // for multi-exposure (non-cubeamp) cubes, close the FITS file now that they've all been written
      //
      if ( this->camera.datacube() && !this->camera.cubeamps() ) {
          #ifdef LOGLEVEL_DEBUG
          logwrite( function, "[DEBUG] closing fits file (2)" );
          #endif
          this->fits_file.close_file(this->camera.writekeys_when == "after", this->camera_info );
          this->camera.increment_imnum();          // increment image_num when fitsnaming == "number"

          // ASYNC status message on completion of each file
          //
          message.str(""); message << "FILE:" << this->camera_info.fits_name << " " << ( error==NO_ERROR ? "COMPLETE" : "ERROR" );
          this->camera.async.enqueue( message.str() );
          error == NO_ERROR ? logwrite( function, message.str() ) : this->camera.log_error( function, message.str() );
      }

      // remember the cubeamps setting used for the last completed exposure
      // TODO revisit once region-of-interest is implemented
      //
      this->lastcubeamps = this->camera.cubeamps();

      return (error);
    }
    /**************** Archon::Interface::video *********************************/


  /***** Archon::Interface::wait_for_exposure *********************************/
  /**
   * @brief      creates a wait until the exposure delay has completed
   * @return     ERROR | NO_ERROR
   *
   * This is not the actual exposure delay, nor does it accurately time the exposure
   * delay. This function merely creates a reasonably accurate wait on the host to
   * allow time for the Archon to complete its exposure delay. This is done by using
   * the exposure time given to the Archon and by using the Archon's internal timer,
   * which is queried here. There is no sense in polling the Archon's timer for the
   * entire exposure time, so this function waits internally for about 90% of the
   * exposure time, then only starts polling the Archon for the remaining time.
   *
   * A prediction is made of what the Archon's timer will be at the end, in order
   * to provide an estimate of completion.
   *
   */
  long Interface::wait_for_exposure() {
    std::string function = "Archon::Interface::wait_for_exposure";
    std::stringstream message;
    long error = NO_ERROR;

    // Predicting when the exposure ends requires knowing when it started.
    // The Archon timer was read when the exposure was initiated but that
    // may generate multiple frames so each time through here requires
    // getting the start time. It's not accurate but good enough for this.
    //
    unsigned long int archon_start_time;
    error = this->get_timer(&archon_start_time);                  // Archon internal timer (one tick=10 nsec)

    // set a max timeout time of 1000 ms more than the exposure time
    //
    uint32_t exposure_timeout_time = this->camera_info.exposure_time.ms() + 1000;  // Time to wait in msec for the exposure delay to time out

    // Wait for 1000 ms less than the exposure time
    // unless the waittime works out to be less than 1000 ms then
    // don't wait at all, just start polling.
    //
    uint32_t waittime=0;
    if ( this->camera_info.exposure_time.ms() > 1000 ) {
      waittime = this->camera_info.exposure_time.ms() - 1000;
    }
    waittime = ( waittime < 1000 ? 0 : waittime );

    // Wait, (don't sleep) for the above waittime.
    // This is a period that could be aborted by setting the this->abort flag. //TODO not yet implemented?
    // All that is happening here is a wait -- there is no Archon polling going on here.
    //

    // Prediction is the predicted finish_timer, used to compute exposure time progress,
    // and is computed as start_time + exposure_time in Archon ticks.
    // Each Archon tick is 10 nsec (1e8 sec) and exposure_time.value() is in ms so multiply
    // exposure time by MSEC_TO_TICK.
    //
    unsigned long int prediction = archon_start_time + this->camera_info.exposure_time.ms() * MSEC_TO_TICK;

    {
    auto tstart  = std::chrono::steady_clock::now();
    while (true) {
      auto tnow    = std::chrono::steady_clock::now();
      auto elapsed = std::chrono::duration_cast<std::chrono::milliseconds>(tnow - tstart).count();
      if ( elapsed > waittime ) break;
      std::this_thread::sleep_for( std::chrono::microseconds( 10 ));
    }
    }

    // If the waittime is more than 1000 ms then publish exposure progress
    //
/*** TODO optionally broadcast progress
    {
    std::cerr << "exposure progress: ";
    auto tstart  = std::chrono::steady_clock::now();
    auto tend    = tstart + std::chrono::seconds( static_cast<uint32_t>(std::ceil( total_s )) );
    while ( !this->abort && std::chrono::steady_clock::now() < tend ) {
      auto elapsed = std::chrono::steady_clock::now() - tstart;
      double elapsed_s = std::chrono::duration<double>(elapsed).count();
      this->camera_info.exposure_progress = 100.0 * ( elapsed_s / total_s );
      std::cerr << std::setw(3) << static_cast<int>(std::round(this->camera_info.exposure_progress)) << "\b\b\b";

      // ASYNC status message reports the elapsed time in the chosen unit
      //
      message.str(""); message << "EXPOSURE:" << (int)(this->camera_info.exposure_time.value() - (this->camera_info.exposure_progress * this->camera_info.exposure_time.value()));
      this->camera.async.enqueue( message.str() );
//    auto tnow    = std::chrono::steady_clock::now();
//    auto elapsed = std::chrono::duration_cast<std::chrono::milliseconds>(tnow - tstart).count();
//    if ( elapsed > waittime ) break;
      std::this_thread::sleep_for( std::chrono::milliseconds( 1 ));
    }
    }
***/

    if (this->abort) {
      std::cerr << "\n";
      logwrite(function, "exposure aborted");
      return NO_ERROR;
    }

    // Now start polling the Archon for the last remaining portion of the exposure delay.
    // Record the start time to compare against current time and allow timing out.
    //
    bool done = false;
    std::chrono::steady_clock::time_point tstart = std::chrono::steady_clock::now();
    while (!done && !this->abort) {
      // Poll Archon's internal timer
      //
      unsigned long int archon_time_now;
      if ( (error=this->get_timer(&archon_time_now)) == ERROR ) {
        std::cerr << "\n";
        logwrite( function, "ERROR: could not get Archon timer" );
        break;
      }

      // update progress
      //
      this->camera_info.exposure_progress = (double)(archon_time_now - archon_start_time) / (double)(prediction - archon_start_time);
      if (this->camera_info.exposure_progress < 0 || this->camera_info.exposure_progress > 1) this->camera_info.exposure_progress=1;

      // ASYNC status message reports the elapsed time in the chosen unit
      //
      message.str(""); message << "EXPOSURE:" << (int)(this->camera_info.exposure_time.value() - (this->camera_info.exposure_progress * this->camera_info.exposure_time.value()));
      this->camera.async.enqueue( message.str() );

      std::cerr << std::setw(3) << (int)(this->camera_info.exposure_progress*100) << "\b\b\b";  // send to stderr in case anyone is watching

      // Archon timer ticks are in 10 nsec (1e-8) and exposure_time.value() is in msec
      // so multiply exposure_time.value() by MSEC_TO_TICK.
      //
      if ( (archon_time_now - archon_start_time) >= ( this->camera_info.exposure_time.ms() * MSEC_TO_TICK ) ) {
        this->finish_timer = archon_time_now;
        done  = true;
        break;
      }

      // a little pause to slow down the requests to Archon
      std::this_thread::sleep_for( std::chrono::microseconds( 100 ));

      // There's a limit to how long we let this polling loop last
      //
      std::chrono::steady_clock::time_point tnow = std::chrono::steady_clock::now();
      auto elapsed = std::chrono::duration_cast<std::chrono::milliseconds>(tnow - tstart).count();
      if ( elapsed > exposure_timeout_time ) {
        std::cerr << "\n";
        error = ERROR;
        this->camera.log_error( function, "timeout waiting for exposure" );
        break;
      }
    }  // end while (done == false && this->abort == false)
    logwrite( function, "exposure complete" );

    std::cerr << "\n";

    if (this->abort) {
      logwrite(function, "exposure aborted");
    }

    return error;
  }
  /***** Archon::Interface::wait_for_exposure *********************************/


  /**************** Archon::Interface::wait_for_readout ***********************/
  /**
   * @fn     wait_for_readout
   * @brief  creates a wait until the next frame buffer is ready
   * @param  none
   * @return ERROR or NO_ERROR
   *
   * This function polls the Archon frame status until a new frame is ready.
   *
   */
  long Interface::wait_for_readout() {
    std::string function = "Archon::Interface::wait_for_readout";
    std::stringstream message;
    long error = NO_ERROR;
    int currentframe=this->lastframe;
    bool done = false;

    message.str("");
    message << "waiting for new frame: current frame=" << this->lastframe << " current buffer=" << this->frame.index+1;
    logwrite(function, message.str());

    // waittime is 10% over the specified readout time
    // and will be used to keep track of timeout errors
    //
    double waittime;
    try {
      waittime = ceil( 1.1* this->camera.readout_time[0] );

    } catch(std::out_of_range &) {
      message.str(""); message << "readout time for Archon not found from config file";
      this->camera.log_error( function, message.str() );
      return ERROR;
    }

    double clock_now     = get_clock_time();                   // get_clock_time returns seconds
    double clock_timeout = clock_now + waittime/1000.;         // must receive frame by this time

    // Poll frame status until current frame is not the last frame and the buffer is ready to read.
    // The last frame was recorded before the readout was triggered in get_frame().
    //
    while (!done && !this->abort) {
      if ( this->camera_info.exposure_time.is_longexposure() ) std::this_thread::sleep_for( std::chrono::microseconds( 10 ) );

      // Don't run get_frame status in autofetch mode
      if (this->is_autofetch) {
        // Check if data is ready on socket
        if (this->archon.Bytes_ready() > 0) {
          logwrite( function, "AUTOFETCH MODE: Bytes ready on socket: " + std::to_string(this->archon.Bytes_ready()));
          done = true;
          break;
        }
      } else {
        error = this->get_frame_status();

        if (error == ERROR) {
          done = true;
          logwrite( function, "ERROR: unable to get frame status" );
          break;
        }

        // get current frame number and check the status of its buffer
        currentframe = this->frame.bufframen[this->frame.index];

        if ( (currentframe != this->lastframe) && (this->frame.bufcomplete[this->frame.index]==1) ) {
          done  = true;
          error = NO_ERROR;
          break;
        }
      }

      // If the frame isn't done by the predicted time then
      // enough time has passed to trigger a timeout error.
      //
      if (clock_now > clock_timeout) {
        done = true;
        error = ERROR;
        message.str(""); message << "timeout waiting for new frame exceeded " << waittime << ". lastframe = " << this->lastframe;
        this->camera.log_error( function, message.str() );
        break;
      }
      clock_now = get_clock_time();

      // ASYNC status message reports the number of lines read so far,
      // which is buflines not from this->frame.index but from the NEXT index...
      //
      message.str(""); message << "LINECOUNT:" << this->frame.buflines[ this->frame.next_index ];
      #ifdef LOGLEVEL_DEBUG
      message << " [DEBUG] ";
      message << " index=" << this->frame.index << " next_index=" << this->frame.next_index << " | ";
      for ( int i=0; i < Archon::nbufs; i++ ) { message << " " << this->frame.buflines[ i ]; }
      #endif
      this->camera.async.enqueue( message.str() );

    } // end while (!done && !this->abort)

    // After exiting while loop, one update to ensure accurate ASYNC message
    // reporting of LINECOUNT.
    //

    // don't run get_frame_status() in autofetch mode
    if (!this->is_autofetch) {
      if ( error == NO_ERROR ) {
        error = this->get_frame_status();
        if ( error != NO_ERROR ) {
          logwrite( function, "ERROR: unable to get frame status" );
          return error;
        }
        message.str(""); message << "LINECOUNT:" << this->frame.buflines[ this->frame.index ];
        this->camera.async.enqueue( message.str() );
      }
    }

    if ( error != NO_ERROR ) {
      return error;
    }

    #ifdef LOGLEVEL_DEBUG
    message.str(""); 
    message << "[DEBUG] lastframe=" << this->lastframe 
            << " currentframe=" << currentframe 
            << " bufcomplete=" << this->frame.bufcomplete[this->frame.index];
    logwrite(function, message.str());
    #endif
    this->lastframe = currentframe;

    // On success, write the value to the log and return
    //
    if (!this->abort) {
      message.str("");
      message << "received currentframe: " << currentframe << " from buffer " << this->frame.index+1;
      logwrite(function, message.str());
      return NO_ERROR;

    } else if (this->abort) {
        // If the wait was stopped, log a message and return NO_ERROR
      logwrite(function, "wait for readout stopped by external signal");
      return NO_ERROR;

    } else {
        // Throw an error for any other errors (should be impossible)
      this->camera.log_error( function, "waiting for readout" );
      return error;
    }
  }
  /**************** Archon::Interface::wait_for_readout ***********************/


    /**************** Archon::Interface::hwait_for_readout ***********************/
    /**
     * @fn     hwait_for_readout
     * @brief  creates a wait until the next frame buffer is ready
     * @param  none
     * @return ERROR or NO_ERROR
     *
     * This function polls the Archon frame status until a new frame is ready.
     *
     */
    long Interface::hwait_for_readout() {
        std::string function = "Archon::Interface::hwait_for_readout";
        std::stringstream message;
        long error = NO_ERROR;
        int currentframe=this->lastframe + 1;

        message.str("");
        message << "waiting for new frame: current frame=" << this->lastframe << " current buffer=" << this->frame.index+1;
        logwrite(function, message.str());

        if (!this->is_autofetch) {
          usleep( 700 );  // tune for size of window
        }

        this->frame.index += 1;

        // Wrap frame.index
        if (this->frame.index >= (int)this->frame.bufframen.size()) {
            this->frame.index = 0;
        }

        this->frame.bufframen[ this->frame.index ] = currentframe;
        this->frame.frame = currentframe;

#ifdef LOGLEVEL_DEBUG
        message.str("");
    message << "[DEBUG] lastframe=" << this->lastframe
            << " currentframe=" << currentframe
            << " bufcomplete=" << this->frame.bufcomplete[this->frame.index];
    logwrite(function, message.str());
#endif
        this->lastframe = currentframe;

        // In Autofetch mode wait until bytes are ready on socket
        if (this->is_autofetch) {
          bool done = false;
          double clock_now     = get_clock_time();                   // get_clock_time returns seconds
          double clock_timeout = clock_now + 3000.;                  // must receive frame by this time

          while (!done && !this->abort) {
            // Check if data is ready on socket
            int bytes_ready = this->archon.Bytes_ready();
            if (bytes_ready > 1500) {    // autofetch header plus image data
              logwrite( function, "AUTOFETCH MODE: Bytes ready on socket: " + std::to_string(bytes_ready));
              done = true;
              break;
            }

            // check for timeout
            if (clock_now > clock_timeout) {
              this->camera.log_error( function, "Waiting for frame timed out" );
              error = ERROR;
              break;
            }
            clock_now = get_clock_time();
          }
        }

        // On success, write the value to the log and return
        //
        if (!this->abort) {
            message.str("");
            message << "received currentframe: " << currentframe << " from buffer " << this->frame.index+1;
            logwrite(function, message.str());
            return NO_ERROR;

        } else if (this->abort) {
            // If the wait was stopped, log a message and return NO_ERROR
            logwrite(function, "wait for readout stopped by external signal");
            return NO_ERROR;

        } else {
            // Throw an error for any other errors (should be impossible)
            this->camera.log_error( function, "waiting for readout" );
            return error;
        }
    }
    /**************** Archon::Interface::hwait_for_readout ***********************/


  /**************** Archon::Interface::get_parameter **************************/
  /**
   * @fn     get_parameter
   * @brief  get parameter using read_parameter()
   * @param  string
   * @return ERROR or NO_ERROR
   *
   */
  long Interface::get_parameter(std::string parameter, std::string &retstring) {
    std::string function = "Archon::Interface::get_parameter";

    return this->read_parameter(parameter, retstring);
  }
  /**************** Archon::Interface::get_parameter **************************/


  /**************** Archon::Interface::set_parameter **************************/
  /**
   * @fn     set_parameter
   * @brief  set an Archon parameter
   * @param  string
   * @return ERROR or NO_ERROR
   *
   * This function calls "prep_parameter()" and "load_parameter()"
   *
   */
  long Interface::set_parameter( std::string parameter, long value ) {
    std::stringstream paramstring;
    paramstring << parameter << " " << value;
    return( set_parameter( paramstring.str() ) );
  }
  long Interface::set_parameter(std::string parameter) {
    std::string function = "Archon::Interface::set_parameter";
    std::stringstream message;
    long ret=ERROR;
    std::vector<std::string> tokens;

    Tokenize(parameter, tokens, " ");

    if (tokens.size() != 2) {
      message.str(""); message << "param expected 2 arguments (paramname and value) but got " << tokens.size();
      this->camera.log_error( function, message.str() );
      ret=ERROR;

    } else {
      ret = this->prep_parameter(tokens[0], tokens[1]);
      if (ret == NO_ERROR) ret = this->load_parameter(tokens[0], tokens[1]);
    }
    return ret;
  }
  /**************** Archon::Interface::set_parameter **************************/


  /***** Archon::Interface::exptime *******************************************/
  /**
   * @brief      set/get the exposure time
   * @details    exposure time is in the units set by longexposure() or the
   *             unit can be optionally set here
   * @param[in]  exptime_in  "<time> [ s | ms ]" exposure time in current units
   * @param[out] retstring   return string
   * @return     ERROR | NO_ERROR
   *
   * This function calls "set_parameter()" and "get_parameter()" using
   * the "exptime" parameter (which must already be defined in the ACF file).
   *
   */
  long Interface::exptime(std::string exptime_in, std::string &retstring) {
    std::string function = "Archon::Interface::exptime";
    std::stringstream message;
    long ret=NO_ERROR;

    if ( !exptime_in.empty() ) {
      if ( exptime_in.find(".") != std::string::npos ) {
      this->camera.log_error( function, "must be a whole number" );
      retstring="invalid_argument";
      return ERROR;
      }
      std::vector<std::string> tokens;
      Tokenize( exptime_in, tokens, " " );
      try {
        uint32_t exptime=0;
        std::string unit;
        if ( tokens.size() > 0 ) exptime = static_cast<uint32_t>( std::stoul( tokens.at(0) ) );
        if ( tokens.size() > 1 ) unit    = tokens.at(1);
        if ( tokens.size() < 1 || tokens.size() > 2 ) {
          this->camera.log_error( function, "expected <exptime> [ s | ms ]" );
          retstring="invalid_argument";
          return ERROR;
        }

        if ( exptime < 0 || exptime > Archon::MAX_EXPTIME ) throw std::out_of_range("value out of range");

        // If a unit was supplied then call longexposure() to handle that
        //
        if ( ! unit.empty() ) {
          if ( unit=="s" )  ret = this->longexposure( "true", retstring );
          else
          if ( unit=="ms" ) ret = this->longexposure( "false", retstring );
          else {
            this->camera.log_error( function, "expected <exptime> [ s | ms ]" );
            return ERROR;
          }
          // longexposure() could fail if there's an error talking to Archon
          // or if longexposure is not supported by the ACF.
          //
          if ( ret != NO_ERROR ) {
            this->camera.log_error( function, "unable to set selected unit. exptime not set." );
            retstring="invalid_argument";
            return ERROR;
          }
        }

        // set the parameter on the Archon
        //
        std::stringstream cmd;
        cmd << "exptime " << tokens.at(0);
        ret = this->set_parameter( cmd.str() );

        // If Archon was updated then update the class
        //
        if ( ret == NO_ERROR ) {
          if ( ! unit.empty() ) this->camera_info.exposure_time.unit( unit );
          this->camera_info.exposure_time.value( exptime );
        }
      }
      catch (std::exception &e) {
        message.str(""); message << "parsing exposure time: " << exptime_in << ": " << e.what();
        this->camera.log_error( function, message.str() );
        return ERROR;
      }
    }

    // add exposure time to system keys db
    //
    message.str(""); message << "EXPTIME=" << this->camera_info.exposure_time.value()
                             << " // exposure time in " << this->camera_info.exposure_time.unit();
    this->systemkeys.addkey( message.str() );

    // prepare the return value
    //
    message.str(""); message << this->camera_info.exposure_time.value() << " " << this->camera_info.exposure_time.unit();
    retstring = message.str();

    message.str(""); message << "exposure time is " << retstring;
    logwrite(function, message.str());

    return ret;
  }
  /***** Archon::Interface::exptime *******************************************/


  /** Camera::Camera::shutter *************************************************/
  /**
   * @fn     shutter
   * @brief  set or get the shutter enable state
   * @param  std::string shutter_in
   * @param  std::string& shutter_out
   * @return ERROR or NO_ERROR
   *
   */
  long Interface::shutter(std::string shutter_in, std::string& shutter_out) {
    std::string function = "Archon::Interface::shutter";
    std::stringstream message;
    long error = NO_ERROR;
    int level=0, force=0;  // trigout level and force for activate

    if ( this->shutenableparam.empty() ) {
      this->camera.log_error( function, "SHUTENABLE_PARAM is not defined in configuration file" );
      return ERROR;
    }

    if ( !shutter_in.empty() ) {
      try {
        bool shutten;          // shutter enable state read from command
        bool ability=false;    // are we going to change the ability (enable/disable)?
        bool activate=false;   // are we going to activate the shutter (open/close)?
        std::string activate_str;
        bool dontcare;
        std::transform( shutter_in.begin(), shutter_in.end(), shutter_in.begin(), ::tolower );  // make lowercase
        if ( shutter_in == "disable" ) {
          ability = true;
          shutten = false;

        } else if ( shutter_in == "enable"  ) {
          ability = true;
          shutten = true;

        } else if ( shutter_in == "open"  ) {
          activate = true;
          force = 1;
          level = 1;
          activate_str = "open";

        } else if ( shutter_in == "close"  ) {
          activate = true;
          force = 1;
          level = 0;
          activate_str = "closed";

        } else if ( shutter_in == "reset"  ) {
          activate = true;
          force = 0;
          level = 0;
          activate_str = "";
          // shutter back to normal operation;
          // shutter force level keyword has no context so remove it from the system keys db
          //
          this->systemkeys.EraseKeys( "SHUTFORC" );

        } else {
          message.str(""); message << shutter_in << " is invalid. Expecting { enable | disable | open | close | reset }";
          this->camera.log_error( function, message.str() );
          error = ERROR;
        }
        // if changing the ability (enable/disable) then do that now
        if ( error == NO_ERROR && ability ) {
          std::stringstream cmd;
          cmd << this->shutenableparam << " " << ( shutten ? this->shutenable_enable : this->shutenable_disable );
          error = this->set_parameter( cmd.str() );

          // If parameter was set OK then save the new value
          if ( error == NO_ERROR ) this->camera_info.shutterenable = shutten;
        }
        // if changing the activation (open/close/reset) then do that now
        if ( error == NO_ERROR && activate ) {
          if ( this->configmap.find( "TRIGOUTFORCE" ) != this->configmap.end() ) {
            error = this->write_config_key( "TRIGOUTFORCE", force, dontcare );

          } else {
            this->camera.log_error( function, "TRIGOUTFORCE not found in configmap" );
            error = ERROR;
          }

          if ( this->configmap.find( "TRIGOUTLEVEL" ) != this->configmap.end() ) {
            if ( error == NO_ERROR) error = this->write_config_key( "TRIGOUTLEVEL", level, dontcare );

          } else {
            this->camera.log_error( function, "TRIGOUTLEVEL not found in configmap" );
            error = ERROR;
          }
          if ( error == NO_ERROR ) error = this->archon_cmd( APPLYSYSTEM );
          if ( error == NO_ERROR ) { this->camera_info.shutteractivate = activate_str; }
	    }

      } catch (...) {
        message.str(""); message << "converting requested shutter state: " << shutter_in << " to lowercase";
        this->camera.log_error( function, message.str() );
        return ERROR;
      }
    }

    // set the return value and report the state now, either setting or getting
    //
    shutter_out = this->camera_info.shutterenable ? "enabled" : "disabled";

    // if the shutteractivate string is not empty then use it for the return string, instead
    //
    if ( !this->camera_info.shutteractivate.empty() ) shutter_out = this->camera_info.shutteractivate;

    message.str("");
    message << "shutter is " << shutter_out;
    logwrite( function, message.str() );

    // If the shutter was forced open or closed then add that to the system keys db
    //
    if ( force ) {
      message.str(""); message << "SHUTFORC=" << level << "// shutter force level";
      this->systemkeys.addkey( message.str() );
    }

    // Add the shutter enable keyword to the system keys db
    //
    message.str(""); message << "SHUTTEN=" << ( this->camera_info.shutterenable ? "T" : "F" ) << "// shutter was enabled";
    this->systemkeys.addkey( message.str() );

    return error;
  }
  /** Camera::Camera::shutter *************************************************/


  /**************** Archon::Interface::hdrshift *******************************/
  /**
   * @fn     hdrshift
   * @brief  set/get number of hdrshift bits
   * @param  bits_in
   * @param  &bits_out
   * @return ERROR or NO_ERROR
   *
   * This function sets (or gets) this->n_hdrshift.
   *
   * In HDR mode (i.e. SAMPLEMODE=1, 32 bits per pixel) this->write_frame()
   * will right-shift the Archon data buffer by this->n_hdrshift.
   *
   */
  long Interface::hdrshift(std::string bits_in, std::string &bits_out) {
    std::string function = "Archon::Interface::hdrshift";
    std::stringstream message;
    int hdrshift_req=-1;

    // If something is passed then try to use it to set the number of hdrshifts
    //
    if ( !bits_in.empty() ) {
      try {
        hdrshift_req = std::stoi( bits_in );

      } catch ( std::invalid_argument & ) {
        message.str(""); message << "converting hdrshift: " << bits_in << " to integer";
        this->camera.log_error( function, message.str() );
        return ERROR;

      } catch ( std::out_of_range & ) {
        message.str(""); message << "hdrshift: " << bits_in << " is outside integer range";
        this->camera.log_error( function, message.str() );
        return ERROR;
      }
    }

    if ( hdrshift_req < 0 || hdrshift_req > 31 ) {
      this->camera.log_error( function, "hdrshift outside range {0:31}" );
      return ERROR;

    } else this->n_hdrshift = hdrshift_req;

    // error or not, the number of bits reported now will be whatever was last successfully set
    //
    bits_out = std::to_string( this->n_hdrshift );

    // add to system keyword database
    //
    std::stringstream keystr;
    keystr << "HDRSHIFT=" << this->n_hdrshift << "// number of HDR right-shift bits";
    this->systemkeys.addkey( keystr.str() );

    return NO_ERROR;
  }
  /**************** Archon::Interface::hdrshift *******************************/


  /**************** Archon::Interface::trigin *********************************/
  /**
   * @fn     trigin
   * @brief  setup Archon for external triggering of exposures
   * @param  state_in
   * @return ERROR or NO_ERROR
   *
   * This function sets three Archon parameters, as defined in
   * the configuration file for:
   *   TRIGIN_EXPOSE_PARAM
   *   TRIGIN_UNTIMED_PARAM
   *   TRIGIN_READOUT_PARAM
   *
   * Calling trigin() should be considered analagous to calling expose()
   * with the exception that the actual exposure is expected to be triggered
   * in the Archon ACF by a TRIGIN pulse.
   *
   * This trigin() function then assumes that the exposure was started and
   * then waits for the exposure delay, waits for readout, reads the frame 
   * buffer, then writes the frame to disk. In the case of "untimed" then
   * it doesn't wait for the exposure delay but returns immediately,
   * requiring a second call to trigin() with the argument "readout" in
   * order to enter the sequence of wait for readout, read frame buffer,
   * write frame to disk.
   *
   */
  long Interface::trigin( std::string state_in ) {
    std::string function = "Archon::Interface::trigin";
    std::string newstate;
    std::stringstream message;
    std::vector<std::string> tokens;
    long error = NO_ERROR;

    std::string mode = this->camera_info.current_observing_mode;            // local copy for convenience

    if ( ! this->modeselected ) {
      this->camera.log_error( function, "no mode selected" );
      return ERROR;
    }

    std::transform( state_in.begin(), state_in.end(), state_in.begin(), ::tolower );  // make lowercase

    Tokenize( state_in, tokens, " " );                                                // break into tokens

    // Must have 1 or 2 arguments only
    //
    if ( tokens.empty() || tokens.size() > 2 ) {
      message.str(""); message << "requested trigin state: " << state_in << " is invalid. Expected { expose [N] | untimed | readout | disable }";
      this->camera.log_error( function, message.str() );
      error = ERROR;
    }

    // If the basic checks have failed then get out now, no point in continuing
    //
    if ( error != NO_ERROR ) return error;

    // Now look at the arguments, expecting { expose [N] | untimed | readout }
    // and set the Archon parameters appropriately. The assumption is that
    // after setting these parameters, the Archon will receive a TRIGIN which
    // resets the timing core so that the ACF will take appropriate action
    // based on the settings of these parameters.
    //
    try {

      // Ultimately, only will only write the parameter *IF* the parameter has been defined in the config file.
      // In other words, make no requirement on having all trigger parameters (TRIGIN_EXPOSE_PARAM,
      // TRIGIN_UNTIMED_PARAM, TRIGIN_READOUT_PARAM) defined. But if the "trigin expose" command is sent then
      // obviously the TRIGIN_EXPOSE_PARAM must be defined, and so on.
      //
      if ( tokens.at(0) == "expose" ) {     // timed exposures can take an optional argument
        // At minimum, expose requires that TRIGIN_EXPOSE_PARAM be defined
	//
        if ( this->trigin_exposeparam.empty() ) {
          message.str(""); message << "TRIGIN_EXPOSE_PARAM not defined in configuration file " << this->config.filename;
          this->camera.log_error( function, message.str() );
          return ERROR;
        }
        if ( tokens.size() == 1 ) {         // no size given so = 1
          this->trigin_expose  = 1;
          this->trigin_untimed = this->trigin_untimed_disable;
          this->trigin_readout = this->trigin_readout_disable;

        } else {                              // size given so try to set trigin_expose to requested value
          int expnum = std::stoi( tokens.at(1) );
          if ( expnum < 1 ) {
            this->camera.log_error( function, "number of timed exposures must be greater than zero" );
            error = ERROR;

          } else {
            this->trigin_expose  = expnum;
            this->trigin_untimed = this->trigin_untimed_disable;
            this->trigin_readout = this->trigin_readout_disable;
          }
        }

      } else if ( tokens.at(0) == "untimed"  ) {   // untimed exposures
        // At minimum, untimed requires that TRIGIN_UNTIMED_PARAM be defined
        if ( this->trigin_untimedparam.empty() ) {
          message.str(""); message << "TRIGIN_UNTIMED_PARAM not defined in configuration file " << this->config.filename;
          this->camera.log_error( function, message.str() );
          return ERROR;
        }
        this->trigin_expose  = 0;
        this->trigin_untimed = this->trigin_untimed_enable;
        this->trigin_readout = this->trigin_readout_disable;

      } else if ( tokens.at(0) == "readout"  ) {   // readout is used at the end of untimed exposures
        // At minimum, readout requires that TRIGIN_READOUT_PARAM be defined
        if ( this->trigin_readoutparam.empty() ) {
          message.str(""); message << "TRIGIN_READOUT_PARAM not defined in configuration file " << this->config.filename;
          this->camera.log_error( function, message.str() );
          return ERROR;
        }
        this->trigin_expose  = 0;
        this->trigin_untimed = this->trigin_untimed_disable;
        this->trigin_readout = this->trigin_readout_enable;

      } else if ( tokens.at(0) == "disable"  ) {   // used to disable untimed exposures
        this->trigin_expose  = 0;
        this->trigin_untimed = this->trigin_untimed_disable;
        this->trigin_readout = this->trigin_readout_disable;

      } else {
        message.str(""); message << "requested trigin state: " << state_in << " is invalid. Expected { expose [N] | untimed | readout | disable }";
        this->camera.log_error( function, message.str() );
        error = ERROR;
      }

      // The first token is taken to be the state name.
      // Only after the parameters have been successfully written will we set this->trigin_state = newstate
      //
      newstate = tokens.at(0);
    } catch ( std::invalid_argument & ) {
      message.str(""); message << "converting number of timed external-trigger exposures: " << state_in << " to integer";
      this->camera.log_error( function, message.str() );
      error = ERROR;

    } catch ( std::out_of_range & ) {
      message.str(""); message << "parsing trigin string: " << state_in;
      this->camera.log_error( function, message.str() );
      error = ERROR;

    } catch (...) {
      message.str(""); message << "unknown exception parsing trigin string: " << state_in;
      this->camera.log_error( function, message.str() );
      error = ERROR;
    }

    // Get out now if any internal errors from above
    //
    if ( error != NO_ERROR ) return error;

    // Build up a vector of the parameters and their values that have been defined.
    //
    typedef struct {
      std::string param;
      int value;
    } triginfo_t;

    std::vector<triginfo_t> trigger;

    // If the parameter has been defined then push that parameter and its value into the vector.
    // Check this for each of the three trigin parameters.
    //

    if ( !this->trigin_exposeparam.empty() ) {        // TRIGIN_EXPOSE
      triginfo_t expose;
      expose.param = this->trigin_exposeparam;
      expose.value = this->trigin_expose;
      trigger.push_back( expose );
      #ifdef LOGLEVEL_DEBUG
      message.str(""); message << "[DEBUG] EXPOSE param=" << this->trigin_exposeparam << " value=" << this->trigin_expose;
      logwrite( function, message.str() );
      #endif
    }

    if ( !this->trigin_untimedparam.empty() ) {       // TRIGIN_UNTIMED
      triginfo_t untimed;
      untimed.param = this->trigin_untimedparam;
      untimed.value = this->trigin_untimed;
      trigger.push_back( untimed );
      #ifdef LOGLEVEL_DEBUG
      message.str(""); message << "[DEBUG] UNTIMED param=" << this->trigin_untimedparam << " value=" << this->trigin_untimed;
      logwrite( function, message.str() );
      #endif
    }

    if ( !this->trigin_readoutparam.empty() ) {       // TRIGIN_READOUT
      triginfo_t readout;
      readout.param = this->trigin_readoutparam;
      readout.value = this->trigin_readout;
      trigger.push_back( readout );
      #ifdef LOGLEVEL_DEBUG
      message.str(""); message << "[DEBUG] READOUT param=" << this->trigin_readoutparam << " value=" << this->trigin_readout;
      logwrite( function, message.str() );
      #endif
    }

    // Now write those parameters to the Archon
    //
    for ( const auto &trig : trigger ) {
      if ( error == NO_ERROR ) error = this->set_parameter( trig.param, trig.value );
    }

    // Now that the parameters have been successfully written we are in the new state
    //
    if ( error == NO_ERROR ) this->trigin_state = newstate;

    // Save the last frame number acquired -- wait_for_readout() will need this later
    //
    if ( error == NO_ERROR) error = this->get_frame_status();
    if ( error == NO_ERROR) this->lastframe = this->frame.bufframen[this->frame.index];

    #ifdef LOGLEVEL_DEBUG
    message.str(""); message << "[DEBUG] lastframe=" << this->lastframe;
    logwrite( function, message.str() );
    #endif

    // For "untimed" prepare camera_info and open the FITS file
    //
    if ( error == NO_ERROR && this->trigin_state == "untimed" ) {
      this->camera_info.start_time = get_timestamp();                // current system time formatted as YYYY-MM-DDTHH:MM:SS.sss
      this->get_timer(&this->start_timer);                           // Archon internal timer (one tick=10 nsec)
      this->camera.set_fitstime(this->camera_info.start_time);       // sets camera.fitstime (YYYYMMDDHHMMSS) used for filename
      error=this->camera.get_fitsname(this->camera_info.fits_name);  // Assemble the FITS filename
      this->add_filename_key();                                      // add filename to system keys database
      this->camera_info.systemkeys.keydb = this->systemkeys.keydb;   // copy the systemkeys database into camera_info
      if (this->camera.writekeys_when=="before") this->copy_keydb(); // copy the ACF and userkeys database into camera_info
      error = this->fits_file.open_file(this->camera.writekeys_when == "before", this->camera_info );
      logwrite( function, "untimed exposure trigger enabled" );
      return error;
    }

    // For "disable" there's nothing more to do right now (except close any open FITS file)
    //
    if ( error == NO_ERROR && this->trigin_state == "disable" ) {
      if ( this->fits_file.isopen() ) {                              // "untimed" could have opened a FITS file
        this->fits_file.close_file( false, this->camera_info );      // close the FITS file container
        std::remove( this->camera_info.fits_name.c_str() );          // remove the (empty) file it created
      }
      logwrite( function, "untimed exposure trigger disabled" );
      return error;
    }

    // Don't continue if Archon parameters were not written properly
    //
    if ( error != NO_ERROR ) return error;

    // ------------------------------------------------------------------------
    // Now the rest is somewhat like the "expose" function...
    // ------------------------------------------------------------------------

    // Always initialize the extension number because someone could
    // set datacube true and then send "expose" without a number.
    //
    this->camera_info.extension = 0;

    // ------------------------------------------------------------------------
    // "readout"
    // The assumption here is that the exposure has started and this command is
    // sent to prepare for the end of exposure. The exposure is nearly complete.
    // The next TRIGIN will end the exposure and begin the readout, so now we
    // begin waiting for the new frame to appear in the Archon frame buffer.
    // ------------------------------------------------------------------------
    //
    if ( this->trigin_state == "readout" ) {

      // Save the datacube state in camera_info so that the FITS writer can know about it
      //
      this->camera_info.iscube = this->camera.datacube();

      this->camera_info.systemkeys.keydb = this->systemkeys.keydb;   // copy systemkeys database object into camera_info

      if (this->camera.writekeys_when=="after") this->copy_keydb();  // copy the ACF and userkeys database into camera_info

      if (error==NO_ERROR) error = this->wait_for_readout();         // Wait for the readout into frame buffer,
      if (error==NO_ERROR) error = read_frame();                     // then read the frame buffer to host (and write file) when frame ready.

      this->fits_file.close_file(this->camera.writekeys_when == "after", this->camera_info ); // close the file when not using datacubes
      this->camera.increment_imnum();                                // increment image_num when fitsnaming == "number"

      // ASYNC status message on completion of each file
      //
      message.str(""); message << "FILE:" << this->camera_info.fits_name << " " << ( error==NO_ERROR ? "COMPLETE" : "ERROR" );
      this->camera.async.enqueue( message.str() );
      error == NO_ERROR ? logwrite( function, message.str() ) : this->camera.log_error( function, message.str() );

    } else if ( this->trigin_state == "expose" ) {
        // ------------------------------------------------------------------------
        // "expose"
        // The assumption here is that the exposure hasn't started yet. The next
        // TRIGIN will initiate the complete exposure sequence in the Archon,
        // exposure delay followed by sensor readout, so now we are waiting for that
        // sequence to start.
        // ------------------------------------------------------------------------
        //

      // get system time and Archon's timer after exposure starts
      // start_timer is used to determine when the exposure has ended, in wait_for_exposure()
      //
      this->camera_info.start_time = get_timestamp();               // current system time formatted as YYYY-MM-DDTHH:MM:SS.sss
      error = this->get_timer(&this->start_timer);                  // Archon internal timer (one tick=10 nsec)

      this->camera.set_fitstime(this->camera_info.start_time);      // sets camera.fitstime (YYYYMMDDHHMMSS) used for filename
      error=this->camera.get_fitsname(this->camera_info.fits_name); // assemble the FITS filename
      this->add_filename_key();                                     // add filename to system keys database

      this->camera_info.systemkeys.keydb = this->systemkeys.keydb;  // copy the systemkeys database into camera_info
      if (this->camera.writekeys_when=="before") this->copy_keydb();// copy the ACF and userkeys database into camera_info

      // If mode is not "RAW" but RAWENABLE is set then we're going to require a multi-extension data cube,
      // one extension for the image and a separate extension for raw data.
      //
      if ( (error == NO_ERROR) && (mode != "RAW") && (this->modemap[mode].rawenable) ) {
        if ( !this->camera.datacube() ) {                                   // if datacube not already set then it must be overridden here
          this->camera.async.enqueue( "NOTICE:override datacube true" );    // let everyone know
          logwrite( function, "NOTICE:override datacube true" );
          this->camera.datacube(true);
        }
        this->camera_info.extension = 0;
      }

      // Save the datacube state in camera_info so that the FITS writer can know about it
      //
      this->camera_info.iscube = this->camera.datacube();

      // Open the FITS file now for cubes
      //
      if ( this->camera.datacube() ) {
        error = this->fits_file.open_file(
                this->camera.writekeys_when == "before", this->camera_info );
        if ( error != NO_ERROR ) {
          this->camera.log_error( function, "couldn't open fits file" );
          return error;
        }
      }

      if (this->trigin_expose > 1) {
        message.str(""); message << "starting sequence of " << this->trigin_expose << " frames. lastframe=" << this->lastframe;
        logwrite(function, message.str());
      }

      // If not RAW mode then wait for Archon frame buffer to be ready,
      // then read the latest ready frame buffer to the host. If this
      // is a squence, then loop over all expected frames.
      //
      if ( (error == NO_ERROR) && (mode != "RAW") ) {                 // If not raw mode then
        while ( this->trigin_expose-- > 0 ) {

          // Open a new FITS file for each frame when not using datacubes
          //
          if ( !this->camera.datacube() ) {
            this->camera_info.start_time = get_timestamp();               // current system time formatted as YYYY-MM-DDTHH:MM:SS.sss
            this->get_timer(&this->start_timer);                          // Archon internal timer (one tick=10 nsec)
            this->camera.set_fitstime(this->camera_info.start_time);      // sets camera.fitstime (YYYYMMDDHHMMSS) used for filename
            error=this->camera.get_fitsname(this->camera_info.fits_name); // Assemble the FITS filename
            if ( error != NO_ERROR ) {
              this->camera.log_error( function, "couldn't validate fits filename" );
              return error;
            }
            this->add_filename_key();                                     // add filename to system keys database
            error = this->fits_file.open_file(
                    this->camera.writekeys_when == "before", this->camera_info );
            if ( error != NO_ERROR ) {
              this->camera.log_error( function, "couldn't open fits file" );
              return error;
            }
          }

          if (error==NO_ERROR && this->camera_info.exposure_time.value() != 0) {  // wait for the exposure delay to complete (if there is one)
            error = this->wait_for_exposure();
          }

          if (error==NO_ERROR) error = this->wait_for_readout();      // Wait for the readout into frame buffer,
          if (error==NO_ERROR) error = read_frame();                  // then read the frame buffer to host (and write file) when frame ready.

          if ( !this->camera.datacube() ) {                           // Error or not, close the file.
            this->fits_file.close_file(this->camera.writekeys_when == "after", this->camera_info ); // close the file when not using datacubes
            this->camera.increment_imnum();                           // increment image_num when fitsnaming == "number"

            // ASYNC status message on completion of each file
            //
            message.str(""); message << "FILE:" << this->camera_info.fits_name << " " << ( error==NO_ERROR ? "COMPLETE" : "ERROR" );
            this->camera.async.enqueue( message.str() );
            error == NO_ERROR ? logwrite( function, message.str() ) : this->camera.log_error( function, message.str() );
          }

          if (error != NO_ERROR) break;                               // don't try additional sequences if there were errors
        }

      } else if ( (error == NO_ERROR) && (mode == "RAW") ) {
        error = this->get_frame_status();                             // Get the current frame buffer status
        if (error==NO_ERROR) error = this->camera.get_fitsname( this->camera_info.fits_name ); // Assemble the FITS filename
        this->add_filename_key();                                     // add filename to system keys database
        if (error==NO_ERROR) error = this->fits_file.open_file(
                    this->camera.writekeys_when == "before", this->camera_info );
        if (error==NO_ERROR) error = read_frame();                    // For raw mode just read immediately
        this->fits_file.close_file(this->camera.writekeys_when == "after", this->camera_info );
        this->camera.increment_imnum();                               // increment image_num when fitsnaming == "number"
      }
      // for cubes, close the FITS file now that they've all been written
      //
      if ( this->camera.datacube() ) {
        this->fits_file.close_file(this->camera.writekeys_when == "after", this->camera_info );
        this->camera.increment_imnum();                               // increment image_num when fitsnaming == "number"

        // ASYNC status message on completion of each file
        //
        message.str(""); message << "FILE:" << this->camera_info.fits_name << " " << ( error==NO_ERROR ? "COMPLETE" : "ERROR" );
        this->camera.async.enqueue( message.str() );
        error == NO_ERROR ? logwrite( function, message.str() ) : this->camera.log_error( function, message.str() );
      }
        // end if ( this->trigin_state == "expose" )

    } else {
        // unknown (should be impossible)
      message.str(""); message << "unexpected error processing trigin state " << this->trigin_state;
      this->camera.log_error( function, message.str() );
      error = ERROR;
    }

    return error;
  }
  /**************** Archon::Interface::trigin *********************************/


  /**************** Archon::Interface::copy_keydb *****************************/
  /**
   * @fn         copy_keydb
   * @brief      copy the ACF and user keyword databases into camera_info
   * @param[in]  none
   * @return     none
   *
   */
  void Interface::copy_keydb() {
    std::string function = "Archon::Interface::copy_keydb";

    // copy the userkeys database object into camera_info
    //
    this->camera_info.userkeys.keydb = this->userkeys.keydb;

    // add any keys from the ACF file (from modemap[mode].acfkeys) into the
    // camera_info.userkeys object
    //
    std::string mode = this->camera_info.current_observing_mode;
    Common::FitsKeys::fits_key_t::iterator keyit;
    for ( keyit  = this->modemap[mode].acfkeys.keydb.begin();
          keyit != this->modemap[mode].acfkeys.keydb.end();
          keyit++ ) {
      this->camera_info.userkeys.keydb[keyit->second.keyword].keyword    = keyit->second.keyword;
      this->camera_info.userkeys.keydb[keyit->second.keyword].keytype    = keyit->second.keytype;
      this->camera_info.userkeys.keydb[keyit->second.keyword].keyvalue   = keyit->second.keyvalue;
      this->camera_info.userkeys.keydb[keyit->second.keyword].keycomment = keyit->second.keycomment;
    }

    #ifdef LOGLEVEL_DEBUG
    logwrite( function, "[DEBUG] copied userkeys db to camera_info" );
    #endif
  }
  /**************** Archon::Interface::copy_keydb *****************************/


  /***** Archon::Interface::longexposure **************************************/
  /**
   * @brief      set/get longexposure mode
   * @param[in]  string
   * @return     ERROR | NO_ERROR
   *
   */
  long Interface::longexposure(std::string state_in, std::string &retstring) {
    std::string function = "Archon::Interface::longexposure";
    std::stringstream message;
    long error = NO_ERROR;

    if ( this->longexposeparam.empty() ) {
      this->camera.log_error( function, "longexposure not supported" );
      retstring="not_supported";
      return ERROR;
    }

    // If something is passed then try to use it to set the longexposure state
    //
    if ( !state_in.empty() ) {
      try {
        std::transform( state_in.begin(), state_in.end(), state_in.begin(), ::toupper );  // make uppercase
        if ( state_in == "FALSE" || state_in == "0" ) this->camera_info.exposure_time.longexposure( false );
        else
        if ( state_in == "TRUE" || state_in == "1" ) this->camera_info.exposure_time.longexposure( true );
        else {
          message.str(""); message << "longexposure state " << state_in << " is invalid. Expecting {true,false,0,1}";
          retstring="invalid_argument";
          this->camera.log_error( function, message.str() );
          return ERROR;
        }
        this->is_longexposure_set = true;

        // Set the longexposure param and re-set the exposure time in the current unit
        //
        std::stringstream cmd;
        cmd << this->longexposeparam << " " << ( this->camera_info.exposure_time.is_longexposure() ? 1 : 0 );
        error |= this->set_parameter( cmd.str() );
        cmd.str(""); cmd << "exptime " << this->camera_info.exposure_time.value();
        error |= this->set_parameter( cmd.str() );

      } catch ( std::exception &e ) {
        message.str(""); message << "exception converting longexposure state: " << e.what();
        this->camera.log_error( function, message.str() );
        return ERROR;
      }
    }

    // prepare the return value
    //
    message.str(""); message << ( this->camera_info.exposure_time.is_longexposure() ? "true " : "false " )
                             << this->camera_info.exposure_time.value() << " "
                             << this->camera_info.exposure_time.unit();
    retstring = message.str();

    return error;
  }
  /***** Archon::Interface::longexposure **************************************/


  /**************** Archon::Interface::heater *********************************/
  /**
   * @fn     heater
   * @brief  heater control, set/get state, target, PID, ramp
   * @param  args contains various allowable strings (see full descsription)
   * @return ERROR or NO_ERROR
   *
   * valid args format,
   * to set or get the enable state and target for heater A or B on the specified module:
   *   <module> < A | B > [ <on | off> <target> ]
   *   possible args: 2 (get) or 3 or 4
   *
   * to set or get the PID parameters for heater A or B on the specified module:
   *   <module> < A | B > PID [ <p> <i> <d> ]
   *   possible args: 3 (get) or 6 (set)
   *
   * to set or get the ramp and ramprate for heater A or B on the specified module:
   *   <module> < A | B > RAMP [ <on | off> [ramprate] ]
   *   possible args: 3 (get) or 5 (set)
   *
   * to set or get the current limit for heater A or B on the specified module:
   *   <module> < A | B > ILIM [ <value> ]
   *   possible args: 3 (get) or 4 (set)
   *
   * to set or get the input sensor for heater A or B on the specified module:
   *   <module> < A | B > INPUT [ A | B | C ]
   *   possible args: 3 (get) or 4 (set)
   *
   */
  long Interface::heater(std::string args, std::string &retstring) {
    std::string function = "Archon::Interface::heater";
    std::stringstream message;
    std::vector<std::string> tokens;
    int module;
    std::string heaterid;                   //!< A|B
    bool readonly=false;
    float pid_p, pid_i, pid_d;              //!< requested PID values
    int ramprate;                           //!< requested ramp rate value
    float target;                           //!< requested heater target value
    std::vector<std::string> heaterconfig;  //!< vector of configuration lines to read or write
    std::vector<std::string> heatervalue;   //!< vector of values associated with config lines (for write)

    // must have loaded firmware // TODO implement a command to read the configuration 
    //                           //      memory from Archon, in order to remove this restriction.
    //
    if ( ! this->firmwareloaded ) {
      this->camera.log_error( function, "firmware not loaded" );
      return ERROR;
    }

    std::transform( args.begin(), args.end(), args.begin(), ::toupper );  // make uppercase

    // RAMP requires a minimum backplane version
    //
    int ret = compare_versions( this->backplaneversion, REV_RAMP );
    if ( ret < 0 ) {
      if ( ret == -999 ) {
        message << "comparing backplane version " << this->backplaneversion << " to " << REV_RAMP;

      } else {
        message << "requires backplane version " << REV_RAMP << " or newer. ("
                << this->backplaneversion << " detected)";
      }
      this->camera.log_error( function, message.str() );
      return ERROR;
    }

    Tokenize(args, tokens, " ");

    // At minimum there must be two tokens, <module> A|B
    //
    if ( tokens.size() < 2 ) {
      this->camera.log_error( function, "expected at least two arguments: <module> A|B" );
      return ERROR;
    }

    // As long as there are at least two tokens, get the module and heaterid
    // which will be common to everything.
    //
    try {
      module   = std::stoi( tokens[0] );
      heaterid = tokens[1];
      if ( heaterid != "A" && heaterid != "B" ) {
        message.str(""); message << "invalid heater " << heaterid << ": expected <module> A|B";
        this->camera.log_error( function, message.str() );
        return ERROR;
      }

    } catch (std::invalid_argument &) {
      message.str(""); message << "converting heater <module> " << tokens[0] << " to integer";
      this->camera.log_error( function, message.str() );
      return ERROR;

    } catch (std::out_of_range &) {
      message.str(""); message << "heater <module>: " << tokens[0] << " is outside integer range";
      this->camera.log_error( function, message.str() );
      return ERROR;
    }

    // check that requested module is valid
    //
    switch ( this->modtype[ module-1 ] ) {
      case 0:
        message.str(""); message << "module " << module << " not installed";
        this->camera.log_error( function, message.str() );
        return ERROR;
      case 5:  // Heater
      case 11: // HeaterX
        break;
      default:
        message.str(""); message << "module " << module << " not a heater board";
        this->camera.log_error( function, message.str() );
        return ERROR;
    }

    // Now that we've passed the basic tests (firmware OK, basic syntax OK, and requested module is a heater)
    // go ahead and set up some needed variables.
    //

    // heater target min/max depends on backplane version
    //
    ret = compare_versions( this->backplaneversion, REV_HEATERTARGET );
    if ( ret == -999 ) {
      message.str(""); message << "comparing backplane version " << this->backplaneversion << " to " << REV_HEATERTARGET;
      this->camera.log_error( function, message.str() );
      return ERROR;

    } else if ( ret == -1 ) {
      this->heater_target_min = -150.0;
      this->heater_target_max =   50.0;

    } else {
      this->heater_target_min = -250.0;
      this->heater_target_max =   50.0;
    }

    heaterconfig.clear();
    heatervalue.clear();
    std::stringstream ss;

    // Any one heater command can require reading or writing multiple configuration lines.
    // The code will look at each case and push each heater configuration line that needs
    // to be read or written into a vector (heaterconfig). For those that need to be written,
    // the value to write will be pushed into a separate vector (heatervalue). After these
    // vectors have been built up, the code will loop through each element of the vectors,
    // reading and/or writing each.

    // Start looking at the heater arguments passed, which have been tokenized.
    // There can be only 2, 3, 4, 5, or 6 tokens allowed.

    // If there are exactly two (2) tokens then we have received only:
    // <module> A|B
    // which means we're reading the state and target.
    //
    if ( tokens.size() == 2 ) {        // no args reads ENABLE, TARGET
      readonly = true;
      ss.str(""); ss << "MOD" << module << "/HEATER" << heaterid << "ENABLE"; heaterconfig.push_back( ss.str() );
      ss.str(""); ss << "MOD" << module << "/HEATER" << heaterid << "TARGET"; heaterconfig.push_back( ss.str() );

    } else if ( tokens.size() == 3 ) {
        // If there are three (3) tokens then the 3rd must be one of the following:
        // ON | OFF (for ENABLE), <target>, PID, RAMP, ILIM
      if ( tokens[2] == "ON" ) {       // ON
        ss.str(""); ss << "MOD" << module << "/HEATER" << heaterid << "ENABLE"; heaterconfig.push_back( ss.str() );
        heatervalue.emplace_back("1" );

      } else if ( tokens[2] == "OFF" ) {      // OFF
        ss.str(""); ss << "MOD" << module << "/HEATER" << heaterid << "ENABLE"; heaterconfig.push_back( ss.str() );
        heatervalue.emplace_back("0" );

      } else if ( tokens[2] == "RAMP" ) {     // RAMP
        readonly = true;
        ss.str(""); ss << "MOD" << module << "/HEATER" << heaterid << "RAMP";     heaterconfig.push_back( ss.str() );
        ss.str(""); ss << "MOD" << module << "/HEATER" << heaterid << "RAMPRATE"; heaterconfig.push_back( ss.str() );

      } else if ( tokens[2] == "PID" ) {      // PID
        readonly = true;
        ss.str(""); ss << "MOD" << module << "/HEATER" << heaterid << "P"; heaterconfig.push_back( ss.str() );
        ss.str(""); ss << "MOD" << module << "/HEATER" << heaterid << "I"; heaterconfig.push_back( ss.str() );
        ss.str(""); ss << "MOD" << module << "/HEATER" << heaterid << "D"; heaterconfig.push_back( ss.str() );

      } else if ( tokens[2] == "ILIM" ) {     // ILIM
        readonly = true;
        ss.str(""); ss << "MOD" << module << "/HEATER" << heaterid << "IL"; heaterconfig.push_back( ss.str() );

      } else if ( tokens[2] == "INPUT" ) {    // INPUT
        readonly = true;
        ss.str(""); ss << "MOD" << module << "/HEATER" << heaterid << "SENSOR"; heaterconfig.push_back( ss.str() );

      } else {                           // <target>
        // first check that the requested target is a valid number and within range...
        //
        try {
          target = std::stof( tokens[2] );
         if ( target < this->heater_target_min || target > this->heater_target_max ) {
           message.str(""); message << "requested heater target " << target << " outside range {" 
                                    << this->heater_target_min << ":" << this->heater_target_max << "}";
            this->camera.log_error( function, message.str() );
            return ERROR;
          }

        } catch (std::invalid_argument &) {
          message.str(""); message << "converting heater <target>=" << tokens[2] << " to float";
          this->camera.log_error( function, message.str() );
          return ERROR;

        } catch (std::out_of_range &) {
          message.str(""); message << "heater <target>: " << tokens[2] << " outside range of float";
          this->camera.log_error( function, message.str() );
          return ERROR;
        }
        // ...if target is OK then push into the config, value vectors
        //
        ss.str(""); ss << "MOD" << module << "/HEATER" << heaterid << "TARGET"; heaterconfig.push_back( ss.str() );
        heatervalue.push_back( tokens[2] );
      }

    } else if ( tokens.size() == 4 ) {
        // If there are four (4) tokens then the 4th must be one of the following:
        // <target>               in <module> < A | B > [ <on | off> <target> ]
        // <ramprate> | ON | OFF  in <module> < A | B > RAMP [ <on | off> [ramprate] ]
        // <value>                in <module> < A | B > ILIM [ <value> ]
        // A | B | C              in <module> < A | B > INPUT [ A | B | C ]

      if ( tokens[2] == "ON" ) {       // ON <target>
        // first check that the requested target is a valid number and within range...
        //
        try {
          target = std::stof( tokens[3] );
         if ( target < this->heater_target_min || target > this->heater_target_max ) {
           message.str(""); message << "requested heater target " << target << " outside range {" 
                                    << this->heater_target_min << ":" << this->heater_target_max << "}";
            this->camera.log_error( function, message.str() );
            return ERROR;
          }

        } catch (std::invalid_argument &) {
          message.str(""); message << "converting heater <target> " << tokens[3] << " to float";
          this->camera.log_error( function, message.str() );
          return ERROR;

        } catch (std::out_of_range &) {
          message.str(""); message << "heater <target>: " << tokens[3] << " outside range of float";
          this->camera.log_error( function, message.str() );
          return ERROR;
        }
        // ...if target is OK then push into the config, value vectors
        //
        ss.str(""); ss << "MOD" << module << "/HEATER" << heaterid << "ENABLE"; heaterconfig.push_back( ss.str() );
        heatervalue.emplace_back("1" );
        ss.str(""); ss << "MOD" << module << "/HEATER" << heaterid << "TARGET"; heaterconfig.push_back( ss.str() );
        heatervalue.push_back( tokens[3] );

      } else if ( tokens[2] == "RAMP" ) {     // RAMP x

        if ( tokens[3] == "ON" || tokens[3] == "OFF" ) {   // RAMP ON|OFF
          ss.str(""); ss << "MOD" << module << "/HEATER" << heaterid << "RAMP";     heaterconfig.push_back( ss.str() );
          std::string state = ( tokens[3]=="ON" ? "1" : "0" );
          heatervalue.push_back( state );

        } else {                                             // RAMP <ramprate>
          try {
            ramprate = std::stoi( tokens[3] );
            if ( ramprate < 1 || ramprate > 32767 ) {
              message.str(""); message << "heater ramprate " << ramprate << " outside range {1:32767}";
              this->camera.log_error( function, message.str() );
              return ERROR;
            }

          } catch (std::invalid_argument &) {
            message.str(""); message << "converting RAMP <ramprate> " << tokens[3] << " to integer";
            this->camera.log_error( function, message.str() );
            return ERROR;

          } catch (std::out_of_range &) {
            message.str(""); message << "RAMP <ramprate>: " << tokens[3] << " outside range of integer";
            this->camera.log_error( function, message.str() );
            return ERROR;
          }
          ss.str(""); ss << "MOD" << module << "/HEATER" << heaterid << "RAMPRATE"; heaterconfig.push_back( ss.str() );
          heatervalue.push_back( tokens[3] );
        }

      } else if ( tokens[2] == "ILIM" ) {     // ILIM x
        int il_value=0;
        try {
          il_value = std::stoi( tokens[3] );
          if ( il_value < 0 || il_value > 10000 ) {
            message.str(""); message << "heater ilim " << il_value << " outside range {0:10000}";
            this->camera.log_error( function, message.str() );
            return ERROR;
          }

        } catch (std::invalid_argument &) {
          message.str(""); message << "converting ILIM <value> " << tokens[3] << " to integer";
          this->camera.log_error( function, message.str() );
          return ERROR;

        } catch (std::out_of_range &) {
          message.str(""); message << "ILIM <value>: " << tokens[3] << " outside range of integer";
          this->camera.log_error( function, message.str() );
          return ERROR;
        }
        ss.str(""); ss << "MOD" << module << "/HEATER" << heaterid << "IL"; heaterconfig.push_back( ss.str() );
        heatervalue.push_back( tokens[3] );

      } else if ( tokens[2] == "INPUT" ) {    // INPUT A|B|C
        std::string sensorid;
        if ( tokens[3] == "A" ) {
            sensorid = "0";

        } else if ( tokens[3] == "B" ) {
            sensorid = "1";

        } else if ( tokens[3] == "C" ) {
            sensorid = "2";
          // input C supported only on HeaterX cards
          if ( this->modtype[ module-1 ] != 11 ) {
            message.str(""); message << "sensor C not supported on module " << module << ": HeaterX module required";
            this->camera.log_error( function, message.str() );
            return ERROR;
          }

        } else {
          message.str(""); message << "invalid sensor " << tokens.at(3) << ": expected <module> A|B INPUT A|B|C";
          this->camera.log_error( function, message.str() );
          return ERROR;
        }
        ss.str(""); ss << "MOD" << module << "/HEATER" << heaterid << "SENSOR"; heaterconfig.push_back( ss.str() );
        heatervalue.push_back( sensorid );

      } else {
        message.str(""); message << "expected heater <" << module << "> ON | RAMP for 3rd argument but got " << tokens[2];
        this->camera.log_error( function, message.str() );
        return ERROR;
      }

    } else if ( tokens.size() == 5 ) {        // RAMP ON <ramprate>
        // If there are five (5) tokens then they must be
        // <module> A|B RAMP ON <ramprate>
      if ( tokens[2] != "RAMP" && tokens[3] != "ON" ) {
        message.str(""); message << "expected RAMP ON <ramprate> but got"; for (int i=2; i<5; i++) message << " " << tokens[i];
        this->camera.log_error( function, message.str() );
        return ERROR;

      } else {  // got "<module> A|B RAMP ON" now check that the last (5th) token is a number
        try {
          ramprate = std::stoi( tokens[4] );
          if ( ramprate < 1 || ramprate > 32767 ) {
            message.str(""); message << "heater ramprate " << ramprate << " outside range {1:32767}";
            this->camera.log_error( function, message.str() );
            return ERROR;
          }

        } catch (std::invalid_argument &) {
          message.str(""); message << "expected RAMP ON <ramprate> but unable to convert <ramprate>=" << tokens[4] << " to integer";
          this->camera.log_error( function, message.str() );
          return ERROR;

        } catch (std::out_of_range &) {
          message.str(""); message << "expected RAMP ON <ramprate> but <ramprate>=" << tokens[4] << " outside range of integer";
          this->camera.log_error( function, message.str() );
          return ERROR;
        }
        ss.str(""); ss << "MOD" << module << "/HEATER" << heaterid << "RAMP";     heaterconfig.push_back( ss.str() );
        heatervalue.emplace_back("1" );
        ss.str(""); ss << "MOD" << module << "/HEATER" << heaterid << "RAMPRATE"; heaterconfig.push_back( ss.str() );
        heatervalue.push_back( tokens[4] );
      }

    } else if ( tokens.size() == 6 ) {
        // If there are six (6) tokens then they must be
        // <module> A|B PID <p> <i> <d>
      if ( tokens[2] != "PID" ) {
        message.str(""); message << "expected PID <p> <i> <d> but got"; for (int i=2; i<6; i++) message << " " << tokens[i];
        this->camera.log_error( function, message.str() );
        return ERROR;

      } else {  // got "<module> A|B PID <p> <i> <d>" now check that the last 3 tokens are numbers
        // Fractional PID requires a minimum backplane version
        //
        bool fractionalpid_ok = false;
        ret = compare_versions( this->backplaneversion, REV_FRACTIONALPID );
        if ( ret == -999 ) {
          message.str(""); message << "comparing backplane version " << this->backplaneversion << " to " << REV_FRACTIONALPID;
          this->camera.log_error( function, message.str() );
          return ERROR;

        } else if ( ret == -1 ) {
            fractionalpid_ok = false;

        } else fractionalpid_ok = true;

        try {
          // If using backplane where fractional PID was not allowed, check for decimal points
          //
          if ( (!fractionalpid_ok) &&
               ( ( tokens[3].find('.') != std::string::npos ) ||
                 ( tokens[4].find('.') != std::string::npos ) ||
                 ( tokens[5].find('.') != std::string::npos ) ) ) {
            fesetround(FE_TONEAREST);  // round to value nearest X. halfway cases rounded away from zero
            tokens[3] = std::to_string( std::lrint( std::stof( tokens[3] ) ) ); // replace token with rounded integer
            tokens[4] = std::to_string( std::lrint( std::stof( tokens[4] ) ) ); // replace token with rounded integer
            tokens[5] = std::to_string( std::lrint( std::stof( tokens[5] ) ) ); // replace token with rounded integer

            message.str(""); message << "NOTICE:fractional heater PID requires backplane version " << REV_FRACTIONALPID << " or newer";
            logwrite( function, message.str() );
            this->camera.async.enqueue( message.str() );
            message.str(""); message << "NOTICE:backplane version " << this->backplaneversion << " detected";
            logwrite( function, message.str() );
            this->camera.async.enqueue( message.str() );
            message.str(""); message << "NOTICE:PIDs converted to: " << tokens[3] << " " << tokens[4] << " " << tokens[5];
            this->camera.async.enqueue( message.str() );
            logwrite( function, message.str() );

          }
          pid_p = std::stof( tokens[3] );
          pid_i = std::stof( tokens[4] );
          pid_d = std::stof( tokens[5] );
          if ( pid_p < 0 || pid_p > 10000 || pid_i < 0 || pid_i > 10000 || pid_d < 0 || pid_d > 10000 ) {
            message.str(""); message << "one or more heater PID values outside range {0:10000}";
            this->camera.log_error( function, message.str() );
            return ERROR;
          }

        } catch (std::invalid_argument &) {
          message.str(""); message << "converting one or more heater PID values to numbers:";
          for (int i=3; i<6; i++) message << " " << tokens[i];
          this->camera.log_error( function, message.str() );
          return ERROR;

        } catch (std::out_of_range &) {
          message.str(""); message << "heater PID exception: one or more values outside range:";
          for (int i=3; i<6; i++) message << " " << tokens[i];
          this->camera.log_error( function, message.str() );
          return ERROR;
        }
        ss.str(""); ss << "MOD" << module << "/HEATER" << heaterid << "P"; heaterconfig.push_back( ss.str() );
        heatervalue.push_back( tokens[3] );
        ss.str(""); ss << "MOD" << module << "/HEATER" << heaterid << "I"; heaterconfig.push_back( ss.str() );
        heatervalue.push_back( tokens[4] );
        ss.str(""); ss << "MOD" << module << "/HEATER" << heaterid << "D"; heaterconfig.push_back( ss.str() );
        heatervalue.push_back( tokens[5] );
      }

    } else {
        // Otherwise we have an invalid number of tokens
      message.str(""); message << "received " << tokens.size() << " arguments but expected 2, 3, 4, 5, or 6";
      this->camera.log_error( function, message.str() );
      return ERROR;
    }

    long error;

    if ( ! readonly ) {

      // For writing, loop through the heaterconfig and heatervalue vectors.
      // They MUST be the same size! This should be impossible.
      //
      if ( heaterconfig.size() != heatervalue.size() ) {
        message.str("");
        message << "BUG DETECTED: heaterconfig (" << heaterconfig.size() 
                << ") - heatervalue (" << heatervalue.size() << ") vector size mismatch";
        this->camera.log_error( function, message.str() );
        return ERROR;
      }

      // Write the configuration lines
      //
      bool changed = false;
      size_t error_count = 0;
      for ( size_t i=0; i < heaterconfig.size(); i++ ) {
        error = this->write_config_key( heaterconfig[i].c_str(), heatervalue[i].c_str(), changed );
        message.str("");
        if ( error != NO_ERROR ) {
          message << "writing configuration " << heaterconfig[i] << "=" << heatervalue[i];
          error_count++;  // this counter will be checked before the APPLYMOD command

        } else if ( !changed ) {
          message << "heater configuration: " << heaterconfig[i] << "=" << heatervalue[i] << " unchanged";

        } else {
          message << "updated heater configuration: " << heaterconfig[i] << "=" << heatervalue[i];
        }
        error == NO_ERROR ? logwrite( function, message.str() ) : this->camera.log_error( function, message.str() );
      }

      // send the APPLMODxx command which parses and applies the configuration for module xx
      // The APPLYMOD is sent even if an error occured writing the config key(s) because
      // it's possible that one of the config keys was written.
      //
      // If error_count is the same as the number of configuration lines, then they all failed
      // to write, in which case do not send APPLYMOD. But if even one config key was written
      // then the APPLYMOD command must be sent.
      //
      if ( error_count == heaterconfig.size() ) {
        return ERROR;
      }

      std::stringstream applystr;
      applystr << "APPLYMOD"
               << std::setfill('0')
               << std::setw(2)
               << std::hex
               << (module-1);

      error = this->archon_cmd( applystr.str() );

      if ( error != NO_ERROR ) {
        logwrite( function, "ERROR: applying heater configuration" );
      }
    }

    // Now read the configuration line(s).
    // For multiple lines, concatenate all values into one space-delimited string.

    // loop through the vector of heaterconfig keys,
    // getting the value for each, and putting them into retss
    //
    std::string value;
    std::stringstream retss;
    for ( const auto &key : heaterconfig ) {

      error = this->get_configmap_value( key, value );

      if ( error != NO_ERROR ) {
        message.str(""); message << "reading heater configuration " << key;
        logwrite( function, message.str() );
        return error;

      } else {
        // If key ends with "ENABLE" or "RAMP"
        // then convert the values 0,1 to OFF,ON, respectively
        //
        if ( key.substr( key.length()-6 ) == "ENABLE" ||
             key.substr( key.length()-4 ) == "RAMP" ) {
          if ( value == "0" ) value = "OFF";
          else if ( value == "1" ) value = "ON";
          else {
            message.str(""); message << "bad value " << value << " from configuration. expected 0 or 1";
            this->camera.log_error( function, message.str() );
            error = ERROR;
          }

        } else if ( key.substr( key.length()-6 ) == "SENSOR" ) {
            // or if key ends with "SENSOR" then map the value (0,1,2) to the name (A,B,C)
          if ( value == "0" ) value = "A";
          else if ( value == "1" ) value = "B";
          else if ( value == "2" ) value = "C";
          else {
            message.str(""); message << "bad value " << value << " from configuration. expected 0,1,2";
            this->camera.log_error( function, message.str() );
            error = ERROR;
          }
        }
        retss << value << " ";
        message.str(""); message << key << "=" << value;
        logwrite( function, message.str() );
      }
    }
    retstring = retss.str();  // return value to calling function, passed by reference

    return ( error );
  }
  /**************** Archon::Interface::heater *********************************/


  /**************** Archon::Interface::sensor *********************************/
  /**
   * @fn     sensor
   * @brief  set or get temperature sensor current
   * @param  args contains various allowable strings (see full descsription)
   * @return ERROR or NO_ERROR
   *
   * sensor <module> < A | B | C > [ current ]
   *        possible args: 2 (get) or 3 (set)
   *
   * sensor <module> < A | B | C > AVG [ N ]
   *        possible args: 3 (get) or 4 (set)
   *
   * Sets or gets the temperature sensor current <current> for the specified
   * sensor <A|B|C> on the specified module <module>. <module> refers to the
   * (integer) module number. <current> is specified in nano-amps. 
   * This is used only for RTDs
   *
   * When the AVG arg is used then set or get digital averaging
   *
   */
  long Interface::sensor(std::string args, std::string &retstring) {
    std::string function = "Archon::Interface::sensor";
    std::stringstream message;
    std::vector<std::string> tokens;
    std::string sensorid;                   //!< A | B | C
    std::stringstream sensorconfig;         //!< configuration line to read or write
    std::string sensorvalue;                //!< configuration line value
    int module;                             //!< integer module number
    bool readonly=true;                     //!< true is reading, not writing current
    long error;

    // must have loaded firmware // TODO implement a command to read the configuration 
    //                           //      memory from Archon, in order to remove this restriction.
    //
    if ( ! this->firmwareloaded ) {
      this->camera.log_error( function, "firmware not loaded" );
      return ERROR;
    }

    // requires a minimum backplane version
    //
    int ret = compare_versions( this->backplaneversion, REV_SENSORCURRENT );
    if ( ret < 0 ) {
      if ( ret == -999 ) {
        message << "comparing backplane version " << this->backplaneversion << " to " << REV_SENSORCURRENT;

      } else {
        message << "requires backplane version " << REV_SENSORCURRENT << " or newer. ("
                << this->backplaneversion << " detected)";
      }
      this->camera.log_error( function, message.str() );
      return ERROR;
    }

    std::transform( args.begin(), args.end(), args.begin(), ::toupper );  // make uppercase

    Tokenize( args, tokens, " " );

    // At minimum there must be two tokens, <module> <sensorid>
    //
    if ( tokens.size() < 2 ) {
      this->camera.log_error( function, "expected at least two arguments: <module> A|B" );
      return ERROR;
    }

    // Get the module and sensorid
    //
    try {
      module   = std::stoi( tokens.at(0) );
      sensorid = tokens.at(1);

      if ( sensorid != "A" && sensorid != "B" && sensorid != "C" ) {
        message.str(""); message << "invalid sensor " << sensorid << ": expected <module#> <A|B|C> [ current | AVG [N] ]";
        this->camera.log_error( function, message.str() );
        return ERROR;
      }

    } catch ( std::invalid_argument & ) {
      message.str(""); message << "parsing argument: " << args << ": expected <module#> <A|B|C> [ current | AVG [N] ]";
      this->camera.log_error( function, message.str() );
      return ERROR;

    } catch ( std::out_of_range & ) {
      message.str(""); message << "argument outside range in " << args << ": expected <module#> <A|B|C> [ current | AVG [N] ]";
      this->camera.log_error( function, message.str() );
      return ERROR;
    }

    // check that the requested module is valid
    //
    switch ( this->modtype[ module-1 ] ) {
      case 0:
        message.str(""); message << "module " << module << " not installed";
        this->camera.log_error( function, message.str() );
        return ERROR;
      case 5:  // Heater
      case 11: // HeaterX
        break;
      default:
        message.str(""); message << "module " << module << " is not a heater board";
        this->camera.log_error( function, message.str() );
        return ERROR;
    }

    // input C supported only on HeaterX cards
    if ( sensorid == "C" && this->modtype[ module-1 ] != 11 ) {
      message.str(""); message << "sensor C not supported on module " << module << ": HeaterX module required";
      this->camera.log_error( function, message.str() );
      return ERROR;
    }

    // Now check the number of tokens to decide how to next proceed...

    // If there are 2 tokens then must be to read the current,
    //  <module> < A | B | C > 
    //
    if ( tokens.size() == 2 ) {
      readonly = true;
      sensorconfig << "MOD" << module << "/SENSOR" << sensorid << "CURRENT";

    } else if ( tokens.size() == 3 ) {
        // If there are 3 tokens then it is either to write the current,
        //  <module> < A | B | C > current
        // or to read the average,
        //  <module> < A | B | C > AVG
      // if the 3rd arg is AVG then read the average (MODmSENSORxFILTER)
      //
      if ( tokens[2] == "AVG" ) {
        readonly = true;
        sensorconfig << "MOD" << module << "/SENSOR" << sensorid << "FILTER";
      } else {
        // if it's not AVG then assume it's a current value and try to convert it to int
        //
        int current_val=-1;
        try {
          current_val = std::stoi( tokens[2] );

        } catch ( std::invalid_argument & ) {
          message.str(""); message << "parsing \"" << args << "\" : expected \"AVG\" or integer for arg 3";
          this->camera.log_error( function, message.str() );
          return ERROR;

        } catch ( std::out_of_range & ) {
          message.str(""); message << "parsing \"" << args << "\" : arg 3 outside integer range";
          this->camera.log_error( function, message.str() );
          return ERROR;
        }

        // successfully converted value so check the range
        //
        if ( current_val < 0 || current_val > 1600000 ) {
          message.str(""); message << "requested current " << current_val << " outside range {0:1600000}";
          this->camera.log_error( function, message.str() );
          return ERROR;
        }

        // prepare sensorconfig string for writing
        //
        readonly = false;
        sensorconfig << "MOD" << module << "/SENSOR" << sensorid << "CURRENT";
        sensorvalue = tokens[2];
      }
    } else if ( tokens.size() == 4 ) {        // set avg
        // If there are 4 tokens thenn it must be to write the average,
        // <module> < A | B | C > AVG N
      // check the contents of the 3rd arg
      //
      if ( tokens[2] != "AVG" ) {
        message.str(""); message << "invalid syntax \"" << tokens[2] << "\". expected <module> A|B|C AVG N";
      }

      // convert the avg value N to int and check for proper value
      int filter_val=-1;
      try {
        filter_val = std::stoi( tokens[3] );

      } catch ( std::invalid_argument & ) {
        message.str(""); message << "parsing \"" << args << "\" : expected integer for arg 4";
        this->camera.log_error( function, message.str() );
        return ERROR;

      } catch ( std::out_of_range & ) {
        message.str(""); message << "parsing \"" << args << "\" : arg 4 outside integer range";
        this->camera.log_error( function, message.str() );
        return ERROR;
      }

      // prepare sensorconfig string for writing
      //
      readonly = false;
      sensorconfig << "MOD" << module << "/SENSOR" << sensorid << "FILTER";

      switch ( filter_val ) {
        case   1: sensorvalue = "0"; break;
        case   2: sensorvalue = "1"; break;
        case   4: sensorvalue = "2"; break;
        case   8: sensorvalue = "3"; break;
        case  16: sensorvalue = "4"; break;
        case  32: sensorvalue = "5"; break;
        case  64: sensorvalue = "6"; break;
        case 128: sensorvalue = "7"; break;
        case 256: sensorvalue = "8"; break;
          break;
        default:
          message.str(""); message << "requested average " << filter_val << " outside range {1,2,4,8,16,32,64,128,256}";
          this->camera.log_error( function, message.str() );
          return ( ERROR );
      }
    } else {
        // Otherwise an invalid number of tokens
      message.str(""); message << "received " << tokens.size() << " arguments but expected 2, 3, or 4";
      this->camera.log_error( function, message.str() );
      return ERROR;
    }

    #ifdef LOGLEVEL_DEBUG
    message.str(""); message << "[DEBUG] module=" << module << " sensorid=" << sensorid
                             << " readonly=" << ( readonly ? "true" : "false" )
                             << " sensorconfig=" << sensorconfig.str()
                             << " sensorvalue=" << sensorvalue;
    logwrite( function, message.str() );
    #endif

    std::string sensorkey = sensorconfig.str();

    if ( ! readonly ) {

      // should be impossible but just make sure these aren't empty because they're needed
      //
      if ( sensorconfig.rdbuf()->in_avail() == 0 || sensorvalue.empty() ) {
        this->camera.log_error( function, "BUG DETECTED: sensorconfig and sensorvalue cannot be empty" );
        return ( ERROR );
      }

      // Write the config line to update the sensor current
      //
      bool changed = false;
      error = this->write_config_key( sensorkey.c_str(), sensorvalue.c_str(), changed );

      // Now send the APPLYMODx command
      //
      std::stringstream applystr;
      applystr << "APPLYMOD"
               << std::setfill('0')
               << std::setw(2)
               << std::hex
               << (module-1);

      if ( error == NO_ERROR ) error = this->archon_cmd( applystr.str() );

      message.str("");

      if ( error != NO_ERROR ) {
        message << "writing sensor configuration: " << sensorkey << "=" << sensorvalue;

      } else if ( !changed ) {
        message << "sensor configuration: " << sensorkey << "=" << sensorvalue << " unchanged";

      } else {
        message << "updated sensor configuration: " << sensorkey << "=" << sensorvalue;
      }
      logwrite( function, message.str() );
    }

    // now read back the configuration line
    //
    std::string value;
    error = this->get_configmap_value( sensorkey, value );

    if ( error != NO_ERROR ) {
      message.str(""); message << "reading sensor configuration " << sensorkey;
      logwrite( function, message.str() );
      return error;
    } 

    // return value to calling function, passed by reference
    //
    retstring = value;

    // if key ends with "FILTER" 
    // then convert the return value {0,1,2,...} to {1,2,4,8,...}
    //
    if ( sensorkey.substr( sensorkey.length()-6 ) == "FILTER" ) {

      // array of filter values that humans use
      //
      std::array< std::string, 9 > filter = { "1", "2", "4", "8", "16", "32", "64", "128", "256" };

      // the value in the configuration is an index into the above array
      //
      int findex=0;

      try {
        findex = std::stoi( value );

      } catch ( std::invalid_argument & ) {
        message.str(""); message << "bad value: " << value << " read back from configuration. expected integer";
        this->camera.log_error( function, message.str() );
        return ERROR;

      } catch ( std::out_of_range & ) {
        message.str(""); message << "value: " << value << " read back from configuration outside integer range";
        this->camera.log_error( function, message.str() );
        return ERROR;
      }

      try {
        retstring = filter.at( findex );         // return value to calling function, passed by reference

      } catch ( std::out_of_range & ) {
        message.str(""); message << "filter index " << findex << " outside range: {0:" << filter.size()-1 << "}";
        this->camera.log_error( function, message.str() );
        return ERROR;
      }
    }

    message.str(""); message << sensorkey << "=" << value << " (" << retstring << ")";
    logwrite( function, message.str() );

    return ( error );
  }
  /**************** Archon::Interface::sensor *********************************/


  /**************** Archon::Interface::bias ***********************************/
  /**
   * @fn     bias
   * @brief  set a bias
   * @param  args contains: module, channel, bias
   * @return ERROR or NO_ERROR
   *
   */
  long Interface::bias(std::string args, std::string &retstring) {
    std::string function = "Archon::Interface::bias";
    std::stringstream message;
    std::vector<std::string> tokens;
    std::stringstream biasconfig;
    int module;
    int channel;
    float voltage;
    float vmin, vmax;
    bool readonly=true;

    // must have loaded firmware
    //
    if ( ! this->firmwareloaded ) {
      this->camera.log_error( function, "firmware not loaded" );
      return ERROR;
    }

    Tokenize(args, tokens, " ");

    if (tokens.size() == 2) {
      readonly = true;

    } else if (tokens.size() == 3) {
      readonly = false;

    } else {
      message.str(""); message << "incorrect number of arguments: " << args << ": expected module channel [voltage]";
      this->camera.log_error( function, message.str() );
      return ERROR;
    }

    std::transform( args.begin(), args.end(), args.begin(), ::toupper );  // make uppercase

    try {
      module  = std::stoi( tokens[0] );
      channel = std::stoi( tokens[1] );
      if (!readonly) voltage = std::stof( tokens[2] );

    } catch (std::invalid_argument &) {
      message.str(""); message << "parsing bias arguments: " << args << ": expected <module> <channel> [ voltage ]";
      this->camera.log_error( function, message.str() );
      return ERROR;

    } catch (std::out_of_range &) {
      message.str(""); message << "argument range: " << args << ": expected <module> <channel> [ voltage ]";
      this->camera.log_error( function, message.str() );
      return ERROR;
    }

    // Check that the module number is valid
    //
    if ( (module < 0) || (module > nmods) ) {
      message.str(""); message << "module " << module << ": outside range {0:" << nmods << "}";
      this->camera.log_error( function, message.str() );
      return ERROR;
    }

    // Use the module type to get LV or HV Bias
    // and start building the bias configuration string.
    //
    switch ( this->modtype[ module-1 ] ) {
      case 0:
        message.str(""); message << "module " << module << " not installed";
        this->camera.log_error( function, message.str() );
        return ERROR;
        break;
      case 3:  // LVBias
      case 9:  // LVXBias
        biasconfig << "MOD" << module << "/LV";
        vmin = -14.0;
        vmax = +14.0;
        break;
      case 4:  // HVBias
      case 8:  // HVXBias
        biasconfig << "MOD" << module << "/HV";
        vmin =   0.0;
        vmax = +31.0;
        break;
      default:
        message.str(""); message << "module " << module << " not a bias board";
        this->camera.log_error( function, message.str() );
        return ERROR;
        break;
    }

    // Check that the channel number is valid
    // and add it to the bias configuration string.
    //
    if ( (channel < 1) || (channel > 30) ) {
      message.str(""); message << "bias channel " << module << ": outside range {1:30}";
      this->camera.log_error( function, message.str() );
      return ERROR;
    }
    if ( (channel > 0) && (channel < 25) ) {
      biasconfig << "LC_V" << channel;
    }
    if ( (channel > 24) && (channel < 31) ) {
      channel -= 24;
      biasconfig << "HC_V" << channel;
    }

    if ( (voltage < vmin) || (voltage > vmax) ) {
      message.str(""); message << "bias voltage " << voltage << ": outside range {" << vmin << ":" << vmax << "}";
      this->camera.log_error( function, message.str() );
      return ERROR;
    }

    // Locate this line in the configuration so that it can be written to the Archon
    //
    std::string key   = biasconfig.str();
    std::string value = std::to_string(voltage);
    bool changed      = false;
    long error;

    // If no voltage suppled (readonly) then just read the configuration and exit
    //
    if (readonly) {
      message.str("");
      error = this->get_configmap_value(key, voltage);
      if (error != NO_ERROR) {
        message << "reading bias " << key;

      } else {
        retstring = std::to_string(voltage);
        message << "read bias " << key << "=" << voltage;
      }
      logwrite( function, message.str() );
      return error;
    }

    // Write the config line to update the bias voltage
    //
    error = this->write_config_key(key.c_str(), value.c_str(), changed);

    // Now send the APPLYMODx command
    //
    std::stringstream applystr;
    applystr << "APPLYMOD" 
             << std::setfill('0')
             << std::setw(2)
             << std::hex
             << (module-1);

    if (error == NO_ERROR) error = this->archon_cmd(applystr.str());

    if (error != NO_ERROR) {
      message << "writing bias configuration: " << key << "=" << value;

    } else if (!changed) {
      message << "bias configuration: " << key << "=" << value <<" unchanged";

    } else {
      message << "updated bias configuration: " << key << "=" << value;
    }

    logwrite(function, message.str());

    return error;
  }
  /**************** Archon::Interface::bias ***********************************/


  /**************** Archon::Interface::cds ************************************/
  /**
   * @fn     cds
   * @brief  set / get CDS parameters
   * @param  
   * @return ERROR or NO_ERROR
   *
   */
  long Interface::cds(std::string args, std::string &retstring) {
    std::string function = "Archon::Interface::cds";
    std::stringstream message;
    std::vector<std::string> tokens;
    std::string key, value;
    bool changed;
    long error = ERROR;

    if ( args.empty() ) {
      this->camera.log_error( function, "no argument: expected cds <configkey> [ value ]" );
      return ERROR;
    }

    try {
      Tokenize(args, tokens, " ");

      // One token --
      // get the configuration key value
      //
      if ( tokens.size() == 1 ) {
        key   = tokens.at(0);
        std::transform( key.begin(), key.end(), key.begin(), ::toupper );          // make uppercase
        error = this->get_configmap_value(key, retstring);                         // read
      }
      else

      // Two tokens --
      // set the configuration key to value, send APPLYCDS, then read back the config key
      //
      if ( tokens.size() == 2 ) {
        key   = tokens.at(0);
        std::transform( key.begin(), key.end(), key.begin(), ::toupper );          // make uppercase
        value = tokens.at(1);
        error = this->write_config_key( key.c_str(), value.c_str(), changed );     // set
        if (error == NO_ERROR) error = this->archon_cmd(APPLYCDS);                 // apply
        if (error == NO_ERROR) error = this->get_configmap_value(key, retstring);  // read back

      } else {
          // More than two tokens is an error
        this->camera.log_error( function, "Too many arguments. Expected cds <configkey> [ value ]" );
        return ERROR;
      }

    } catch(std::out_of_range &) {
      message << "parsing cds arguments: " << args << ": Expected cds <configkey> [ value ]";
      this->camera.log_error( function, message.str() );
      return ERROR;

    } catch(...) {
      message << "unknown exception parsing cds arguments: " << args << ": Expected cds <configkey> [ value ]";
      this->camera.log_error( function, message.str() );
      return ERROR;
    }

    return error;
  }
  /**************** Archon::Interface::cds ************************************/


  /**************** Archon::Interface::inreg **********************************/
  /**
   * @fn     inreg
   * @brief  write to a VCPU INREGi
   * @param  args contains: module inreg value
   * @return ERROR or NO_ERROR
   *
   */
  long Interface::inreg( std::string args ) {
    std::string function = "Archon::Interface::inreg";
    std::stringstream message;
    std::vector<std::string> tokens;
    int module, reg, value;

    // must have loaded firmware // TODO implement a command to read the configuration 
    //                           //      memory from Archon, in order to remove this restriction.
    //
    if ( ! this->firmwareloaded ) {
      this->camera.log_error( function, "firmware not loaded" );
      return ERROR;
    }

    // VCPU requires a minimum backplane version
    //
    int ret = compare_versions( this->backplaneversion, REV_VCPU );
    if ( ret < 0 ) {
      if ( ret == -999 ) {
        message << "comparing backplane version " << this->backplaneversion << " to " << REV_VCPU;

      } else {
        message << "requires backplane version " << REV_VCPU << " or newer. ("
                << this->backplaneversion << " detected)";
      }
      this->camera.log_error( function, message.str() );
      return ERROR;
    }

    Tokenize(args, tokens, " ");

    // There must be three tokens, <module> <reg> <value>
    //
    if ( tokens.size() != 3 ) {
      this->camera.log_error( function, "expected three arguments: <module> <reg> <value>" );
      return ERROR;
    }

    // Now get the module and 
    // which will be common to everything.
    //
    try {
      module = std::stoi( tokens[0] );
      reg    = std::stoi( tokens[1] );
      value  = std::stoi( tokens[2] );
    }
    catch (std::invalid_argument &) {
      message.str(""); message << "unable to convert one of \"" << args << "\" to integer";
      this->camera.log_error( function, message.str() );
      return ERROR;
    }
    catch (std::out_of_range &) {
      message.str(""); message << "one of \"" << args << "\" is outside integer range";
      this->camera.log_error( function, message.str() );
      return ERROR;
    }

    // check that requested module is valid
    //
    switch ( this->modtype[ module-1 ] ) {
      case 0:
        message.str(""); message << "requested module " << module << " not installed";
        this->camera.log_error( function, message.str() );
        return ERROR;
      case 3:  // LVBias
      case 5:  // Heater
      case 7:  // HS
      case 9:  // LVXBias
      case 10: // LVDS
      case 11: // HeaterX
        break;
      default:
        message.str(""); message << "requested module " << module << " does not contain a VCPU";
        this->camera.log_error( function, message.str() );
        return ERROR;
    }

    // check that register number is valid
    //
    if ( reg < 0 || reg > 15 ) {
      message.str(""); message << "requested register " << reg << " outside range {0:15}";
      this->camera.log_error( function, message.str() );
      return ERROR;
    }

    // check that value is within range
    //
    if ( value < 0 || value > 65535 ) {
      message.str(""); message << "requested value " << value << " outside range {0:65535}";
      this->camera.log_error( function, message.str() );
      return ERROR;
    }

    std::stringstream inreg_key;
    bool changed = false;
    inreg_key << "MOD" << module << "/VCPU_INREG" << reg;
    long error = this->write_config_key( inreg_key.str().c_str(), value, changed );
    if ( error != NO_ERROR ) {
      message.str(""); message << "configuration " << inreg_key.str() << "=" << value;
      logwrite( function, message.str() );
      return ERROR;

    } else {
      std::stringstream applystr;
      applystr << "APPLYDIO"
               << std::setfill('0')
               << std::setw(2)
               << std::hex
               << (module-1);
      error = this->archon_cmd( applystr.str() );
      return error;
    }
  }
  /**************** Archon::Interface::inreg **********************************/


  /**************** Archon::Interface::test ***********************************/
  /**
   * @fn     test
   * @brief  test routines
   * @param  string args contains test name and arguments
   * @param  reference to retstring for any return values
   * @return ERROR or NO_ERROR
   *
   * This is the place to put various debugging and system testing tools.
   * It is placed here, rather than in camera, to allow for controller-
   * specific tests. This means some common tests may need to be duplicated
   * for each controller.
   *
   * These are kept out of server.cpp so that I don't need a separate,
   * potentially conflicting command for each test I come up with, and also
   * reduces the chance of someone accidentally, inadvertently entering one
   * of these test commands.
   *
   * The server command is "test", the next parameter is the test name,
   * and any parameters needed for the particular test are extracted as
   * tokens from the args string passed in.
   *
   * The input args string is tokenized and tests are separated by a simple
   * series of if..else.. conditionals.
   *
   * current tests are:
   *   ampinfo   - print what is known about the amplifiers
   *   busy      - Override the archon_busy flag
   *   fitsname  - show what the fitsname will look like
   *   builddate - log the build date
   *   async     - queue an asynchronous status message
   *   modules   - Log all installed modules and their types
   *   parammap  - Log all parammap entries found in the ACF file
   *   configmap - Log all configmap entries found in the ACF file
   *   bw        - tests the exposure sequence bandwidth by running a sequence of exposures
   *   timer     - test Archon time against system time
   */
  long Interface::test(std::string args, std::string &retstring) {
    std::string function = "Archon::Interface::test";
    std::stringstream message;
    std::vector<std::string> tokens;
    long error;

    Tokenize(args, tokens, " ");

    if (tokens.empty()) {
      this->camera.log_error( function, "no test name provided" );
      return ERROR;
    }

    std::string testname;
      /* the first token is the test name */
    try {
        testname = tokens.at(0);

    } catch ( std::out_of_range & ) {
        this->camera.log_error( function, "testname token out of range" );
        return ERROR;
    }

    // ----------------------------------------------------
    // ampinfo
    // ----------------------------------------------------
    // print what is known about the amplifiers
    //
    if (testname == "ampinfo") {

      std::string mode = this->camera_info.current_observing_mode;
      int framemode = this->modemap[mode].geometry.framemode;

      message.str(""); message << "[ampinfo] observing mode=" << mode;
      logwrite( function, message.str() );
      message.str(""); message << "[ampinfo] FRAMEMODE=" << this->modemap[mode].geometry.framemode;
      logwrite( function, message.str() );
      message.str(""); message << "[ampinfo] LINECOUNT=" << this->modemap[mode].geometry.linecount << " PIXELCOUNT=" << this->modemap[mode].geometry.pixelcount;
      logwrite( function, message.str() );
      message.str(""); message << "[ampinfo] num_taps=" << this->modemap[mode].tapinfo.num_taps;
      logwrite( function, message.str() );
      message.str(""); message << "[ampinfo] hori_amps=" << this->modemap[mode].geometry.amps[0] << " vert_amps=" << this->modemap[mode].geometry.amps[1];
      logwrite( function, message.str() );

      message.str(""); message << "[ampinfo] gains =";
      for ( auto gn : this->gain ) {
        message << " " << gn;
      }
      logwrite( function, message.str() );

      int rows = this->modemap[mode].geometry.linecount;
      int cols = this->modemap[mode].geometry.pixelcount;

      int hamps = this->modemap[mode].geometry.amps[0];
      int vamps = this->modemap[mode].geometry.amps[1];

      int x0=-1, x1, y0, y1;

      for ( int y=0; y<vamps; y++ ) {
        for ( int x=0; x<hamps; x++ ) {
          if ( framemode == 2 ) {
            x0 = x; x1=x+1;
            y0 = y; y1=y+1;

          } else {
            x0++;   x1=x0+1;
            y0 = 0; y1=1;
          }
          message.str(""); message << "[ampinfo] x0=" << x0 << " x1=" << x1 << " y0=" << y0 << " y1=" << y1 
                                   << " | amp section (xrange, yrange) " << (x0*cols + 1) << ":" << (x1)*cols << ", " << (y0*rows + 1) << ":" << (y1)*rows;
          logwrite( function, message.str() );
        }
      }
      error = NO_ERROR;

    } else if (testname == "busy") {
        // ----------------------------------------------------
        // busy
        // ----------------------------------------------------
        // Override the archon_busy flag to test system responsiveness
        // when the Archon is busy.
      if ( tokens.size() == 1 ) {
        message.str(""); message << "archon_busy=" << this->archon_busy;
        logwrite( function, message.str() );
        error = NO_ERROR;

      } else if ( tokens.size() == 2 ) {
        try {
            this->archon_busy = tokens.at(1) == "yes";

        } catch ( std::out_of_range & ) {
            this->camera.log_error( function, "tokens out of range" );
            error=ERROR;
        }
        message.str(""); message << "archon_busy=" << this->archon_busy;
        logwrite( function, message.str() );
        error = NO_ERROR;

      } else {
        message.str(""); message << "expected one argument, yes or no";
        this->camera.log_error( function, message.str() );
        error = ERROR;
      }
      retstring = this->archon_busy ? "true" : "false";

    } else if (testname == "fitsname") {
        // ----------------------------------------------------
        // fitsname
        // ----------------------------------------------------
        // Show what the fitsname will look like.
        // This is a "test" rather than a regular command so that it doesn't get mistaken
        // for returning a real, usable filename. When using fitsnaming=time, the filename
        // has to be generated at the moment the file is opened.
      std::string msg;
      this->camera.set_fitstime( get_timestamp() );                  // must set camera.fitstime first
      error = this->camera.get_fitsname(msg);                        // get the fitsname (by reference)
      retstring = msg;
      message.str(""); message << "NOTICE:" << msg;
      this->camera.async.enqueue( message.str() );                   // queue the fitsname
      logwrite(function, msg);                                       // log the fitsname
      if (error!=NO_ERROR) {
          this->camera.log_error( function, "couldn't validate fits filename" );
      }
        // end if (testname == fitsname)

    } else if ( testname == "builddate" ) {
        // ----------------------------------------------------
        // builddate
        // ----------------------------------------------------
        // log the build date
      std::string build(BUILD_DATE); build.append(" "); build.append(BUILD_TIME);
      retstring = build;
      error = NO_ERROR;
      logwrite( function, build );
        // end if ( testname == builddate )

    } else if (testname == "async") {
        // ----------------------------------------------------
        // async [message]
        // ----------------------------------------------------
        // queue an asynchronous message
        // The [message] param is optional. If not provided then "test" is queued.
      if (tokens.size() > 1) {
        if (tokens.size() > 2) {
          logwrite(function, "NOTICE:received multiple strings -- only the first will be queued");
        }
        try { message.str(""); message << "NOTICE:" << tokens.at(1);
              logwrite( function, message.str() );
              this->camera.async.enqueue( message.str() );

        } catch ( std::out_of_range & ) {
            this->camera.log_error( function, "tokens out of range" );
            error=ERROR;
        }

      } else {                                // if no string passed then queue a simple test message
        logwrite(function, "NOTICE:test");
        this->camera.async.enqueue("NOTICE:test");
      }
      error = NO_ERROR;
        // end if (testname == async)

    } else if (testname == "modules") {
        // ----------------------------------------------------
        // modules
        // ----------------------------------------------------
        // Log all installed modules
      logwrite( function, "installed module types: " );
      message.str("");
      for ( const auto &mod : this->modtype ) {
        message << mod << " ";
      }
      logwrite( function, message.str() );
      retstring = message.str();
      error = NO_ERROR;

    } else if (testname == "parammap") {
        // ----------------------------------------------------
        // parammap
        // ----------------------------------------------------
        // Log all parammap entries found in the ACF file

      // loop through the modes
      //
      logwrite(function, "parammap entries by mode section:");
      for (auto & mode_it : this->modemap) {
        std::string mode = mode_it.first;
        message.str(""); message << "found mode section " << mode;
        logwrite(function, message.str());
        for (auto param_it = this->modemap[mode].parammap.begin(); param_it != this->modemap[mode].parammap.end(); ++param_it) {
          message.str(""); message << "MODE_" << mode << ": " << param_it->first << "=" << param_it->second.value;
          logwrite(function, message.str());
        }
      }

      logwrite(function, "ALL parammap entries in ACF:");
      int keycount=0;
      for (auto & param_it : this->parammap) {
        keycount++;
        message.str(""); message << param_it.first << "=" << param_it.second.value;
        logwrite(function, message.str());
        this->camera.async.enqueue( "NOTICE:"+message.str() );
      }
      message.str(""); message << "found " << keycount << " parammap entries";
      logwrite(function, message.str());
      error = NO_ERROR;
        // end if (testname == parammap)

    } else if (testname == "configmap") {
        // ----------------------------------------------------
        // configmap
        // ----------------------------------------------------
        // Log all configmap entries found in the ACF file
      error = NO_ERROR;
      logwrite(function, "configmap entries by mode section:");
      for (auto & mode_it : this->modemap) {
        std::string mode = mode_it.first;
        message.str(""); message << "found mode section " << mode;
        logwrite(function, message.str());
        for (auto config_it = this->modemap[mode].configmap.begin(); config_it != this->modemap[mode].configmap.end(); ++config_it) {
          message.str(""); message << "MODE_" << mode << ": " << config_it->first << "=" << config_it->second.value;
          logwrite(function, message.str());
        }
      }

      // if a second argument was passed then this is a config key
      // try to read it
      //
      if ( tokens.size() == 2 ) {
        try {
          std::string configkey = tokens.at(1);
          error = this->get_configmap_value(configkey, retstring);

        } catch ( std::out_of_range & ) {
            this->camera.log_error( function, "configkey token out of range" );
            error=ERROR;
        }
      }

      // if a third argument was passed then set this configkey
      //
      if ( tokens.size() == 3 ) {
        try { std::string key = tokens.at(1);
              std::string value = tokens.at(2);
              bool configchanged;
              error = this->write_config_key( key.c_str(), value.c_str(), configchanged );
              if (error == NO_ERROR) error = this->archon_cmd(APPLYCDS);

        } catch ( std::out_of_range & ) {
            this->camera.log_error( function, "key,value tokens out of range" );
            error=ERROR;
        }
      }

      int keycount=0;
      for (auto config_it = this->configmap.begin(); config_it != this->configmap.end(); ++config_it) {
        keycount++;
      }
      message.str(""); message << "found " << keycount << " configmap entries";
      logwrite(function, message.str());
        // end if (testname == configmap)

    } else if (testname == "bw") {
        // ----------------------------------------------------
        // bw <nseq>
        // ----------------------------------------------------
        // Bandwidth test
        // This tests the exposure sequence bandwidth by running a sequence
        // of exposures, including reading the frame buffer -- everything except
        // for the fits file writing.

      if ( ! this->modeselected ) {
        this->camera.log_error( function, "no mode selected" );
        return ERROR;
      }

      std::string nseqstr;
      int nseq;
      bool ro=false;  // read only
      bool rw=false;  // read and write

      if (tokens.size() > 1) {
        try {
            nseqstr = tokens.at(1);

        } catch ( std::out_of_range & ) {
            this->camera.log_error( function, "nseqstr token out of range" );
            return ERROR;
        }

      } else {
        this->camera.log_error( function, "usage: test bw <nseq> [ rw | ro ]");
        return ERROR;
      }

      if (tokens.size() > 2) {
        try { if (tokens.at(2) == "rw") rw=true; else rw=false;
              if (tokens.at(2) == "ro") ro=true; else ro=false;

        } catch ( std::out_of_range & ) {
            this->camera.log_error( function, "rw tokens out of range" );
            error=ERROR;
        }
      }

      try {
        nseq = std::stoi( nseqstr );                                // test that nseqstr is an integer before trying to use it

      } catch (std::invalid_argument &) {
        message.str(""); message << "unable to convert sequences: " << nseqstr << " to integer";
        this->camera.log_error( function, message.str() );
        return ERROR;

      } catch (std::out_of_range &) {
        message.str(""); message << "sequences " << nseqstr << " outside integer range";
        this->camera.log_error( function, message.str() );
        return ERROR;
      }

      // exposeparam is set by the configuration file
      // check to make sure it was set, or else expose won't work
      //
      if (this->exposeparam.empty()) {
        message.str(""); message << "EXPOSE_PARAM not defined in configuration file " << this->config.filename;
        this->camera.log_error( function, message.str() );
        return ERROR;
      }
      error = this->get_frame_status();  // TODO is this needed here?

      if (error != NO_ERROR) {
        logwrite( function, "ERROR: unable to get frame status" );
        return ERROR;
      }
      this->lastframe = this->frame.bufframen[this->frame.index];     // save the last frame number acquired (wait_for_readout will need this)

      // initiate the exposure here
      //
      error = this->prep_parameter(this->exposeparam, nseqstr);
      if (error == NO_ERROR) error = this->load_parameter(this->exposeparam, nseqstr);

      // get system time and Archon's timer after exposure starts
      // start_timer is used to determine when the exposure has ended, in wait_for_exposure()
      //
      if (error == NO_ERROR) {
        this->camera_info.start_time = get_timestamp();               // current system time formatted as YYYY-MM-DDTHH:MM:SS.sss
        error = this->get_timer(&this->start_timer);                  // Archon internal timer (one tick=10 nsec)
        if ( error != NO_ERROR ) {
          logwrite( function, "ERROR: couldn't get start time" );
          return error;
        }
        this->camera.set_fitstime(this->camera_info.start_time);      // sets camera.fitstime (YYYYMMDDHHMMSS) used for filename
        // If read-write selected then need to do some FITS stuff
        //
        if ( rw ) {
          this->camera_info.extension = 0;                            // always initialize extension
          error = this->camera.get_fitsname( this->camera_info.fits_name ); // assemble the FITS filename if rw selected
          if ( error != NO_ERROR ) {
            logwrite( function, "ERROR: couldn't validate fits filename" );
            return error;
          }
          this->add_filename_key();                                   // add filename to system keys database
          Common::FitsKeys::fits_key_t::iterator keyit;               // add keys from the ACF file 
          for (keyit  = this->modemap[this->camera_info.current_observing_mode].acfkeys.keydb.begin();
               keyit != this->modemap[this->camera_info.current_observing_mode].acfkeys.keydb.end();
               keyit++) {
            this->camera_info.userkeys.keydb[keyit->second.keyword].keyword    = keyit->second.keyword;
            this->camera_info.userkeys.keydb[keyit->second.keyword].keytype    = keyit->second.keytype;
            this->camera_info.userkeys.keydb[keyit->second.keyword].keyvalue   = keyit->second.keyvalue;
            this->camera_info.userkeys.keydb[keyit->second.keyword].keycomment = keyit->second.keycomment;
          }

          this->camera_info.iscube = this->camera.datacube();

          // open the file now for datacubes
          //
          if ( this->camera.datacube() ) {
            error = this->fits_file.open_file(
                    this->camera.writekeys_when == "before", this->camera_info );
            if ( error != NO_ERROR ) {
              this->camera.log_error( function, "couldn't open fits file" );
              return error;
            }
          }
        }
      }

      if (error == NO_ERROR) logwrite(function, "exposure started");

      long frames_read = 0;

      // Wait for Archon frame buffer to be ready, then read the latest ready frame buffer to the host.
      // Loop over all expected frames.
      //
      while (nseq-- > 0) {

        // If read-write selected,
        // Open a new FITS file for each frame when not using datacubes
        //
        if ( rw && !this->camera.datacube() ) {
          this->camera_info.start_time = get_timestamp();               // current system time formatted as YYYY-MM-DDTHH:MM:SS.sss
          if ( this->get_timer(&this->start_timer) != NO_ERROR ) {      // Archon internal timer (one tick=10 nsec)
            logwrite( function, "ERROR: couldn't get start time" );
            return error;
          }
          this->camera.set_fitstime(this->camera_info.start_time);      // sets camera.fitstime (YYYYMMDDHHMMSS) used for filename
          error=this->camera.get_fitsname(this->camera_info.fits_name); // Assemble the FITS filename
          if ( error != NO_ERROR ) {
            logwrite( function, "ERROR: couldn't validate fits filename" );
            return error;
          }
          this->add_filename_key();                                     // add filename to system keys database

          error = this->fits_file.open_file(
                  this->camera.writekeys_when == "before", this->camera_info );
          if ( error != NO_ERROR ) {
            this->camera.log_error( function, "couldn't open fits file" );
            return error;
          }
        }

        if (this->camera_info.exposure_time.value() != 0) {         // wait for the exposure delay to complete (if there is one)
          error = this->wait_for_exposure();
          if (error==ERROR) {
            logwrite( function, "ERROR: exposure delay error" );
            break;

          } else {
            logwrite(function, "exposure delay complete");
          }
        }

        if (error==NO_ERROR) error = this->wait_for_readout();                     // wait for the readout into frame buffer,
        if (error==NO_ERROR && ro) error = this->read_frame(Camera::FRAME_IMAGE);  // read image frame directly with no write
        if (error==NO_ERROR && rw) error = this->read_frame();                     // read image frame directly with no write
        if (error==NO_ERROR && rw && !this->camera.datacube()) {
          this->fits_file.close_file(this->camera.writekeys_when == "after", this->camera_info );
          this->camera.increment_imnum();                                          // increment image_num when fitsnaming == "number"
        }
        if (error==NO_ERROR) frames_read++;
      }
      retstring = std::to_string( frames_read );

      // for cubes, close the FITS file now that they've all been written
      // (or any time there is an error)
      //
      if ( rw && ( this->camera.datacube() || (error==ERROR) ) ) {
        this->fits_file.close_file(this->camera.writekeys_when == "after", this->camera_info );
        this->camera.increment_imnum();                                            // increment image_num when fitsnaming == "number"
      }

      logwrite( function, (error==ERROR ? "ERROR" : "complete") );

      message.str(""); message << "frames read = " << frames_read;
      logwrite(function, message.str());
        // end if (testname==bw)

    } else if (testname == "timer") {
        // ----------------------------------------------------
        // timer
        // ----------------------------------------------------
        // test Archon time against system time

      int nseq;
      int sleepus;
      double systime1, systime2;
      unsigned long int archontime1, archontime2;
      std::vector<int> deltatime;
      int delta_archon, delta_system;

      if (tokens.size() < 3) {
        this->camera.log_error( function, "expected test timer <cycles> <sleepus>" );
        return ERROR;
      }

      try {
        nseq    = std::stoi( tokens.at(1) );
        sleepus = std::stoi( tokens.at(2) );

      } catch (std::invalid_argument &) {
        message.str(""); message << "unable to convert one or more args to an integer";
        this->camera.log_error( function, message.str() );
        return ERROR;

      } catch (std::out_of_range &) {
        message.str(""); message << "nseq, sleepus tokens outside range";
        this->camera.log_error( function, message.str() );
        return ERROR;
      }

      error = NO_ERROR;

      // turn off background polling while doing the timing test
      //
      if (error == NO_ERROR) error = this->archon_cmd(POLLOFF);

      // send the Archon TIMER command here, nseq times, with sleepus delay between each
      //
      int nseqsave = nseq;
      while ( error==NO_ERROR && nseq-- > 0 ) {
        // get Archon timer [ns] and system time [s], twice
        //
        error = get_timer(&archontime1);
        systime1 = get_clock_time();
        error = get_timer(&archontime2);
        systime2 = get_clock_time();

        // difference between two calls, converted to µsec
        //
        delta_archon = (int)((archontime2 - archontime1) / 100.);  // archon time was in 10 nsec
        delta_system = (int)((systime2 - systime1) * 1000000.);    // system time was in sec

        // enque each line to the async message port
        //
        message.str(""); message << "TEST_TIMER: " << nseqsave-nseq << ", " << delta_archon << ", " << delta_system;
        this->camera.async.enqueue( message.str() );

        // save the difference between 
        //
        deltatime.push_back( abs( delta_archon - delta_system ) );

        usleep( sleepus );
      }

      // background polling back on
      //
      if (error == NO_ERROR) error = this->archon_cmd(POLLON);

      // calculate the average and standard deviation of the difference
      // between system and archon
      //
      double sum = std::accumulate(std::begin(deltatime), std::end(deltatime), 0.0);
      double m =  sum / deltatime.size();

      double accum = 0.0;
      std::for_each (std::begin(deltatime), std::end(deltatime), [&](const double d) {
          accum += (d - m) * (d - m);
      });

      double stdev = sqrt(accum / (deltatime.size()-1));

      message.str(""); message << "average delta=" << m << " stddev=" << stdev;
      logwrite(function, message.str());

      retstring = "delta=" + std::to_string( m ) + " stddev=" + std::to_string( stdev );
        // end if (testname==timer)

    } else if (testname == "rconfigmap") {
        // ----------------------------------------------------
        // rconfigmap <filter>
        // reports the configmap (what should have been written)
        // ----------------------------------------------------
      std::string filter;
      if ( tokens.size() > 1 ) {
        if ( tokens[1] == "line" ) filter="LINE";
        else
        if ( tokens[1] == "mod" ) filter="MOD";
        else
        if ( tokens[1] == "param" ) filter="PARAMETER";
        else
        if ( tokens[1] == "state" ) filter="STATE";
        else
        if ( tokens[1] == "vcpu" ) filter="VCPU";
      }
      for ( const auto &[k,v] : this->configmap ) {
        if ( k.find(filter)!=std::string::npos ) {
          message.str(""); message << "RCONFIG"
                                   << std::uppercase << std::setfill('0') << std::setw(4) << std::hex
                                   << v.line << ": " << k << "=" << v.value;
          logwrite( function, message.str() );
        }
      }
      error = NO_ERROR;
    } else if (testname == "rconfig") {
        // ----------------------------------------------------
        // rconfig <filter>
        // reads config directly from Archon
        // ----------------------------------------------------
      std::string filter;
      if ( tokens.size() > 1 ) {
        if ( tokens[1] == "line" ) filter="LINE";
        else
        if ( tokens[1] == "mod" ) filter="MOD";
        else
        if ( tokens[1] == "param" ) filter="PARAMETER";
        else
        if ( tokens[1] == "state" ) filter="STATE";
        else
        if ( tokens[1] == "vcpu" ) filter="VCPU";
      }
      for ( int line=0; line < this->configlines; line++ ) {
        // form the RCONFIG command to send to Archon (without logging each command)
        //
        std::stringstream cmd;
        cmd.str(""); cmd << QUIET
                         << "RCONFIG"
                         << std::uppercase << std::setfill('0') << std::setw(4) << std::hex << line;
        std::string reply;
        error = this->archon_cmd(cmd.str(), reply);               // send RCONFIG command here
        if ( reply.find(filter)!=std::string::npos ) {
          message.str(""); message << "RCONFIG"
                                   << std::uppercase << std::setfill('0') << std::setw(4) << std::hex << line
                                   << ": " << strip_newline(reply);
          logwrite( function, message.str() );
        }
      }
      error = NO_ERROR;
    } else if (testname == "logwconfig") {
        // ----------------------------------------------------
        // logwconfig [ <state> ]
        // set/get state of logwconfig, to optionally log WCONFIG commands
        // ----------------------------------------------------
      if ( tokens.size() > 1 ) {
        if ( tokens[1] == "true" ) this->logwconfig=true;
        else
        if ( tokens[1] == "false" ) this->logwconfig=false;
      }
      retstring = ( this->logwconfig ? "true" : "false" );
      message.str(""); message << "logwconfig " << retstring;
      logwrite( function, message.str() );
      error = NO_ERROR;
    } else {
        // ----------------------------------------------------
        // invalid test name
        // ----------------------------------------------------
      message.str(""); message << "unknown test: " << testname;
      this->camera.log_error( function, message.str() );
      error = ERROR;
    }

    return error;
  }
  /**************** Archon::Interface::test ***********************************/

}<|MERGE_RESOLUTION|>--- conflicted
+++ resolved
@@ -16,11 +16,7 @@
 #include <fstream>
 #include <array>
 #include <utility>
-<<<<<<< HEAD
 #include <zmq.hpp>
-=======
-// #include <cstring>
->>>>>>> b74f7760
 
 namespace Archon {
 
@@ -2948,7 +2944,10 @@
                   strcpy(ptr_image, buffer + autofetch_header_end + 5);
                   ptr_image += retval;
 
-<<<<<<< HEAD
+                  totalbytesread = 1024;
+                  logwrite( function, "copied 1024 to image pointer");
+                }
+
                 logwrite( function, "read 1028 off socket");
                 // if ( (retval=this->archon.Read(ptr_image, (size_t)toread)) > 0 ) {
                 //   bytesread += retval;         // this will get zeroed after each block
@@ -2980,15 +2979,6 @@
                     break;
                   }
                 }
-
-=======
-                  totalbytesread = 1024;
-                  logwrite( function, "copied 1024 to image pointer");
-                }
-              }
-              else if (strncmp(buffer, "<XF:", 4) == 0) {
-                logwrite( function, "<XF header found");
->>>>>>> b74f7760
               }
 
               // if (strncmp(buffer, "<SFA", 4) == 0) {
