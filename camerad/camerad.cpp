/**
 * @file    camerad.cpp
 * @brief   this is the main camerad server
 * @details spawns threads to handle requests, receives and parses commands
 * @author  David Hale <dhale@astro.caltech.edu>
 *
 */

#include <filesystem>
#include "build_date.h"
#include "camerad.h"
#include "daemonize.h"

Camera::Server server;

std::string log_path; /// must set in config file
std::string log_tmzone; /// can set in config file, default UTC if empty
std::string log_tostderr = "true"; /// can be overridden by config file

/** signal_handler ***********************************************************/
/**
 * @fn     signal_handler
 * @brief  handles ctrl-C
 * @param  int signo
 * @return nothing
 *
 */
void signal_handler(int signo) {
    std::string function = "Camera::signal_handler";
    switch (signo) {
        case SIGTERM:
        case SIGINT:
            logwrite(function, "received termination signal");
            server.camera.async.enqueue("exit"); // shutdown the async_main thread if running
            server.exit_cleanly(); // shutdown the server
            break;
        case SIGHUP:
            logwrite(function, "caught SIGHUP");
            server.configure_controller();
            break;
        case SIGPIPE:
            logwrite(function, "caught SIGPIPE");
            break;
        default:
            logwrite(function, "received unknown signal");
            server.camera.async.enqueue("exit"); // shutdown the async_main thread if running
            server.exit_cleanly(); // shutdown the server
            break;
    }
    return;
}

/** signal_handler ***********************************************************/


int main(int argc, char **argv); // main thread (just gets things started)
void new_log_day(); // create a new log each day
void block_main(Network::TcpSocket sock); // this thread handles requests on blocking port
void thread_main(Network::TcpSocket sock); // this thread handles requests on non-blocking port
void async_main(Network::UdpSocket sock); // this thread handles the asyncrhonous UDP message port
void doit(Network::TcpSocket sock); // the worker thread


/** main *********************************************************************/
/**
 * @fn     main
 * @brief  the main function
 * @param  int argc, char** argv
 * @return 0
 *
 */
int main(int argc, char **argv) {
    std::string function = "Camera::main";
    std::stringstream message;
    std::string cwd = std::filesystem::current_path().string();
    long ret = NO_ERROR;

    // Daemonize by default, but allow command line arg to keep it as
    // a foreground process
    //
    if (!cmdOptionExists(argv, argv + argc, "--foreground")) {
        logwrite(function, "starting daemon");
        Daemon::daemonize(Camera::DAEMON_NAME, cwd, "", "", "");
    }

    // capture these signals
    //
    signal(SIGINT, signal_handler);
    signal(SIGPIPE, signal_handler);
    signal(SIGHUP, signal_handler);

    // check for "-f <filename>" command line option to specify config file
    //
    if (cmdOptionExists(argv, argv + argc, "-f")) {
        char *filename = getCmdOption(argv, argv + argc, "-f");
        if (filename) {
            server.config.filename = std::string(filename);
        }
    } else if (argc > 1) {
        // if no "-f <filename>" then as long as there's at least one arg,
        // assume that is the config file name.
        //
        server.config.filename = std::string(argv[1]);
    } else {
        logwrite(function, "ERROR: no configuration file specified");
        server.exit_cleanly();
    }

    if (server.config.read_config(server.config) != NO_ERROR) {
        // read configuration file specified on command line
        logwrite(function, "ERROR: unable to configure system");
        server.exit_cleanly();
    }

    // camerad would like a few configuration keys before the daemon starts up
    //
    for (int entry = 0; entry < server.config.n_entries; entry++) {
        if (server.config.param[entry] == "LOGPATH") log_path = server.config.arg[entry]; // where to write log files

        if (server.config.param[entry] == "LOGSTDERR") {
            // should I log also to stderr?
            std::string stderrstr = server.config.arg[entry];
            std::transform(stderrstr.begin(), stderrstr.end(), stderrstr.begin(), ::tolower);

            if (stderrstr != "true" && stderrstr != "false") {
                message.str("");
                message << "ERROR unknown LOGSTDERR=\"" << stderrstr << "\": expected true|false";
                logwrite(function, message.str());
                server.exit_cleanly();
            } else {
                log_tostderr = stderrstr;
                message.str("");
                message << "config:" << server.config.param[entry] << "=" << server.config.arg[entry];
                logwrite(function, message.str());
                server.camera.async.enqueue(message.str());
            }
        }

        // Specifies time zone for logging only, local|UTC
        //
        if (server.config.param[entry] == "TM_ZONE_LOG") {
            if (server.config.arg[entry] != "UTC" && server.config.arg[entry] != "local") {
                message.str("");
                message << "ERROR invalid TM_ZONE_LOG=" << server.config.arg[entry] << ": expected UTC|local";
                logwrite(function, message.str());
                server.exit_cleanly();
            }
            log_tmzone = server.config.arg[entry];
            message.str("");
            message << "config:" << server.config.param[entry] << "=" << server.config.arg[entry];
            logwrite(function, message.str());
            server.camera.async.enqueue(message.str());
        }

        // Specifies time zone for everything else, local|UTC
        //
        if (server.config.param[entry] == "TM_ZONE") {
            if (server.config.arg[entry] != "UTC" && server.config.arg[entry] != "local") {
                message.str("");
                message << "ERROR invalid TM_ZONE=" << server.config.arg[entry] << ": expected UTC|local";
                logwrite(function, message.str());
                server.exit_cleanly();
            }
            message.str("");
            message << "TM_ZONE=" << server.config.arg[entry] << "//time zone";
            server.systemkeys.addkey(message.str());
            tmzone_cfg = server.config.arg[entry];
            message.str("");
            message << "config:" << server.config.param[entry] << "=" << server.config.arg[entry];
            logwrite(function, message.str());
            server.camera.async.enqueue(message.str());
        }

        // Sets TZ environment variable (important for local time zone)
        //
        if (server.config.param[entry] == "TZ_ENV") {
            setenv("TZ", server.config.arg[entry].c_str(), 1);
            tzset();
            message.str("");
            message << "config:" << server.config.param[entry] << "=" << server.config.arg[entry];
            logwrite(function, message.str());
            server.camera.async.enqueue(message.str());
        }
    }

    if (log_path.empty()) {
        logwrite(function, "ERROR LOGPATH not specified in configuration file");
        server.exit_cleanly();
    }

    if ((init_log(Camera::DAEMON_NAME, log_path, log_tostderr, log_tmzone) != 0)) {
        // initialize the logging system
        std::cerr << get_timestamp(log_tmzone) << " (" << function << ") ERROR unable to initialize logging system\n";
        server.exit_cleanly();
    }

    if (log_tostderr.empty()) {
        logwrite(function, "LOGSTDERR=(empty): logs will be echoed to stderr");
    }

    // log and add server build date to system keys db
    //
    message.str("");
    message << "this version built " << BUILD_DATE << " " << BUILD_TIME;
    logwrite(function, message.str());

    message.str("");
    message << "CAMD_VER=" << BUILD_DATE << " " << BUILD_TIME << " // camerad build date";
    server.systemkeys.addkey(message.str());

    message.str("");
    message << server.config.n_entries << " lines read from " << server.config.filename;
    logwrite(function, message.str());

    if (ret == NO_ERROR) ret = server.configure_server();
    // get needed values out of read-in configuration file for the server
    if (ret == NO_ERROR) ret = server.configure_controller();
    // get needed values out of read-in configuration file for the controller

    if (ret != NO_ERROR) {
        logwrite(function, "ERROR: unable to configure system");
        server.exit_cleanly();
    }

    if (server.nbport == -1 || server.blkport == -1) {
        logwrite(function, "ERROR: server ports not configured");
        server.exit_cleanly();
    }

    // This will pre-thread N_THREADS threads.
    // The 0th thread is reserved for the blocking port, and the rest are for the non-blocking port.
    // Each thread gets a socket object. All of the socket objects are stored in a vector container.
    // The blocking thread socket object is of course unique.
    // For the non-blocking thread socket objects, create a listening socket with one object,
    // then the remaining objects are copies of the first.
    //
    // TcpSocket objects are instantiated with (PORT#, BLOCKING_STATE, POLL_TIMEOUT_MSEC, THREAD_ID#)
    //
    std::vector<Network::TcpSocket> socklist; // create a vector container to hold N_THREADS TcpSocket objects
    socklist.reserve(N_THREADS);

    Network::TcpSocket sck(server.blkport, true, -1, 0); // instantiate TcpSocket object with blocking port
    if (sck.Listen() < 0) {
        // create a listening socket
        logwrite(function, "ERROR could not create listening socket");
        server.exit_cleanly();
    }
    socklist.push_back(sck); // add it to the socklist vector
    std::thread(block_main, socklist[0]).detach(); // spawn a thread to handle requests on this socket

    // pre-thread N_THREADS-1 detached threads to handle requests on the non-blocking port
    // thread #0 is reserved for the blocking port (above)
    //
    for (int i = 1; i < N_THREADS; i++) {
        // create N_THREADS-1 non-blocking socket objects
        if (i == 1) {
            // first one only
            Network::TcpSocket sck(server.nbport, false, CONN_TIMEOUT, i);
            // instantiate TcpSocket object, non-blocking port, CONN_TIMEOUT timeout
            if (sck.Listen() < 0) {
                // create a listening socket
                logwrite(function, "ERROR could not create listening socket");
                server.exit_cleanly();
            }
            socklist.push_back(sck);
        } else {
            // subsequent socket objects are copies of the first
            Network::TcpSocket sck = socklist[1]; // copy the first one, which has a valid listening socket
            sck.id = i;
            socklist.push_back(sck);
        }
        std::thread(thread_main, socklist[i]).detach(); // spawn a thread to handle each non-blocking socket request
    }

    // Instantiate a multicast UDP object and spawn a thread to send asynchronous messages
    //
    Network::UdpSocket async(server.asyncport, server.asyncgroup);
    std::thread(async_main, async).detach();

    // thread to start a new logbook each day
    //
    std::thread(new_log_day).detach();

    for (;;) pause(); // main thread suspends
    return 0;
}

/** main *********************************************************************/


/** new_log_day **************************************************************/
/**
 * @brief      creates a new logbook each day
 * @param[in]  args  optional args
 *
 * This thread is started by main and never terminates.
 * It sleeps for the number of seconds that logentry determines
 * are remaining in the day, then closes and re-inits a new log file.
 *
 * The number of seconds until the next day "nextday" is a global which
 * is set by init_log.
 *
 */
void new_log_day() {
    while (true) {
        std::this_thread::sleep_for(std::chrono::seconds(nextday));
        close_log();
        init_log(Camera::DAEMON_NAME, log_path, log_tostderr, log_tmzone);
    }
}

/** new_log_day **************************************************************/


/** block_main ***************************************************************/
/**
 * @fn     block_main
 * @brief  main function for blocking connection thread
 * @param  Network::TcpSocket sock, socket object
 * @return nothing
 *
 * accepts a socket connection and processes the request by
 * calling function doit()
 *
 * This thread never terminates.
 *
 */
void block_main(Network::TcpSocket sock) {
    while (true) {
        sock.Accept();
        doit(sock); // call function to do the work
        sock.Close();
    }
    return;
}

/** block_main ***************************************************************/


/** thread_main **************************************************************/
/**
 * @fn     thread_main
 * @brief  main function for all non-blocked threads
 * @param  Network::TcpSocket sock, socket object
 * @return nothing
 *
 * accepts a socket connection and processes the request by
 * calling function doit()
 *
 * There are N_THREADS-1 of these, one for each non-blocking connection.
 * These threads never terminate.
 *
 * This function differs from block_main only in that the call to Accept
 * is mutex-protected.
 *
 */
void thread_main(Network::TcpSocket sock) {
    while (true) {
        server.conn_mutex.lock();
        sock.Accept();
        server.conn_mutex.unlock();
        doit(sock); // call function to do the work
        sock.Close();
    }
    return;
}

/** thread_main **************************************************************/


/** async_main ***************************************************************/
/**
 * @fn     async_main
 * @brief  asynchronous message sending thread
 * @param  Network::UdpSocket sock, socket object
 * @return nothing
 *
 * Loops forever, when a message arrives in the status message queue it is
 * sent out via multi-cast UDP datagram.
 *
 */
void async_main(Network::UdpSocket sock) {
    std::string function = "Camera::async_main";
    int retval;

    retval = sock.Create(); // create the UDP socket
    if (retval < 0) {
        logwrite(function, "error creating UDP multicast socket for asynchronous messages");
        server.exit_cleanly(); // do not continue on error
    }
    if (retval == 1) {
        // exit this thread but continue with server
        logwrite(function, "asyncrhonous message port disabled by request");
    }

    while (true) {
        std::string message = server.camera.async.dequeue(); // get the latest message from the queue (blocks)
        retval = sock.Send(message); // transmit the message
        if (retval < 0) {
            std::stringstream errstm;
            errstm << "error sending UDP message: " << message;
            logwrite(function, errstm.str());
        }
        if (message == "exit") {
            // terminate this thread
            sock.Close();
            return;
        }
    }
    return;
}

/** async_main ***************************************************************/


/** doit *********************************************************************/
/**
 * @fn     doit
 * @brief  the workhorse of each thread connetion
 * @param  int thr
 * @return nothin
 *
 * stays open until closed by client
 *
 * commands come in the form:
 * <device> [all|<app>] [_BLOCK_] <command> [<arg>]
 *
 */
void doit(Network::TcpSocket sock) {
    std::string function = "Camera::doit";
    char buf[BUFSIZE + 1];
    long ret;
    std::stringstream message;
    std::string cmd, args; // arg string is everything after command
    std::vector<std::string> tokens;

    bool connection_open = true;

    message.str("");
    message << "thread " << sock.id << " accepted connection on fd " << sock.getfd();
    logwrite(function, message.str());

    while (connection_open) {
        memset(buf, '\0', BUFSIZE); // init buffers

        // Wait (poll) connected socket for incoming data...
        //
        int pollret;
        if ((pollret = sock.Poll()) <= 0) {
            if (pollret == 0) {
                message.str("");
                message << "Poll timeout on fd " << sock.getfd() << " thread " << sock.id;
                logwrite(function, message.str());
            }
            if (pollret < 0) {
                message.str("");
                message << "Poll error on fd " << sock.getfd() << " thread " << sock.id << ": " << strerror(errno);
                logwrite(function, message.str());
            }
            break; // this will close the connection
        }

        // Data available, now read from connected socket...
        //
        std::string sbuf;
        char delim = '\n';
        if ((ret = sock.Read(sbuf, delim)) <= 0) {
            if (ret < 0) {
                // could be an actual read error
                message.str("");
                message << "Read error on fd " << sock.getfd() << ": " << strerror(errno);
                logwrite(function, message.str());
            }
            if (ret == 0) {
                message.str("");
                message << "timeout reading from fd " << sock.getfd();
                logwrite(function, message.str());
            }
            break; // Breaking out of the while loop will close the connection.
            // This probably means that the client has terminated abruptly,
            // having sent FIN but not stuck around long enough
            // to accept CLOSE and give the LAST_ACK.
        }

        // convert the input buffer into a string and remove any trailing linefeed
        // and carriage return
        //
        sbuf.erase(std::remove(sbuf.begin(), sbuf.end(), '\r'), sbuf.end());
        sbuf.erase(std::remove(sbuf.begin(), sbuf.end(), '\n'), sbuf.end());

        if (sbuf.empty()) {
            sock.Write("\n");
            continue;
        } // acknowledge empty command so client doesn't time out

        try {
            std::size_t cmd_sep = sbuf.find_first_of(" ");
            // find the first space, which separates command from argument list

            cmd = sbuf.substr(0, cmd_sep); // cmd is everything up until that space

            if (cmd.empty()) {
                sock.Write("\n");
                continue;
            } // acknowledge empty command so client doesn't time out

            if (cmd_sep == std::string::npos) {
                // If no space was found,
                args = ""; // then the arg list is empty,
            } else {
                args = sbuf.substr(cmd_sep + 1); // otherwise args is everything after that space.
            }

            message.str("");
            message << "thread " << sock.id << " received command on fd " << sock.getfd() << ": " << cmd << " " << args;
            logwrite(function, message.str());
        } catch (std::runtime_error &e) {
            std::stringstream errstream;
            errstream << e.what();
            message.str("");
            message << "error parsing arguments: " << errstream.str();
            logwrite(function, message.str());
            ret = -1;
        }
        catch (...) {
            message.str("");
            message << "unknown error parsing arguments: " << args;
            logwrite(function, message.str());
            ret = -1;
        }

        /**
         * process commands here
         */
        ret = NOTHING;
        std::string retstring; // string for return the value (where needed)

        if (cmd == "exit") {
            server.camera.async.enqueue("exit"); // shutdown the async message thread if running
            server.exit_cleanly(); // shutdown the server
        } else if (cmd == "config") {
            // report the config file used for camerad
            std::stringstream cfg;
            cfg << "CONFIG:" << server.config.filename;
            server.camera.async.enqueue(cfg.str());
            sock.Write(server.config.filename);
            sock.Write(" ");
            ret = NO_ERROR;
        } else if (cmd == "open") {
            ret = server.connect_controller(args);
        } else if (cmd == "close") {
            ret = server.disconnect_controller();
        } else if (cmd == "load") {
            if (args.empty()) ret = server.load_firmware(retstring);
            else ret = server.load_firmware(args, retstring);
            if (!retstring.empty()) {
                sock.Write(retstring);
                sock.Write(" ");
            }
        } else if (cmd == "basename") {
            ret = server.camera.basename(args, retstring);
            sock.Write(retstring);
            sock.Write(" ");
        } else if (cmd == "imnum") {
            ret = server.camera.imnum(args, retstring);
            if (!retstring.empty()) {
                sock.Write(retstring);
                sock.Write(" ");
            }
        } else if (cmd == "imdir") {
            ret = server.camera.imdir(args, retstring);
            sock.Write(retstring);
            sock.Write(" ");
        } else if (cmd == "autodir") {
            ret = server.camera.autodir(args, retstring);
            if (!retstring.empty()) {
                sock.Write(retstring);
                sock.Write(" ");
            }
        } else if (cmd == "datacube") {
            ret = server.camera.datacube(args, retstring);
            sock.Write(retstring);
            sock.Write(" ");
        } else if (cmd == "longerror") {
            ret = server.camera.longerror(args, retstring);
            sock.Write(retstring);
            sock.Write(" ");
        } else if (cmd == "preexposures") {
            ret = server.camera_info.pre_exposures(args, retstring);
            sock.Write(retstring);
            sock.Write(" ");
        } else if (cmd == "cubeamps") {
            ret = server.camera.cubeamps(args, retstring);
            sock.Write(retstring);
            sock.Write(" ");
        } else if (cmd == "fitsnaming") {
            ret = server.camera.fitsnaming(args, retstring);
            if (!retstring.empty()) {
                sock.Write(retstring);
                sock.Write(" ");
            }
        } else if (cmd == "shutter") {
            ret = server.shutter(args, retstring);
            if (!retstring.empty()) {
                sock.Write(retstring);
                sock.Write(" ");
            }
        } else if (cmd == "writekeys") {
            ret = server.camera.writekeys(args, retstring);
            if (!retstring.empty()) {
                sock.Write(retstring);
                sock.Write(" ");
            }
        } else if (cmd == "key") {
            if (args.compare(0, 4, "list") == 0) {
                logwrite(function, "systemkeys:");
                ret = server.systemkeys.listkeys();
                logwrite(function, "userkeys:");
                ret = server.userkeys.listkeys();
            } else {
                ret = server.userkeys.addkey(args);
                if (ret != NO_ERROR) server.camera.log_error(function, "bad syntax");
            }
        } else if (cmd == "abort") {
            server.camera.abort();
            ret = 0;
        }
#ifdef ASTROCAM
    else
    if (cmd=="isopen") {
                    ret = server.is_connected( retstring );
                    sock.Write(retstring);
                    sock.Write(" ");
                    }
    else
    if (cmd=="useframes") {
                    ret = server.access_useframes(args);
                    if (!args.empty()) { sock.Write(args); sock.Write(" "); }
                    }
    else
    if (cmd=="geometry") {
                    ret = server.geometry(args, retstring);
                    if (!retstring.empty()) { sock.Write(retstring); sock.Write(" "); }
                    }
    else
    if (cmd=="buffer") {
                    ret = server.buffer(args, retstring);
                    if (!retstring.empty()) { sock.Write(retstring); sock.Write(" "); }
                    }
    else
    if (cmd=="readout") {
                    ret = server.readout(args, retstring);
                    if (!retstring.empty()) { sock.Write(retstring); sock.Write(" "); }
                    }
#endif
#ifdef STA_ARCHON
#ifdef DET_HXRG
    else
    if (cmd=="video") {
        ret = server.video();
    }
    else
    if (cmd=="hsetup") {
        ret = server.hsetup();
    }
    else
    if (cmd=="hexpose") {
        ret = server.hexpose(args);
    }
    else
    if (cmd=="hroi") {
        ret = server.hroi( args, retstring );
        if (!retstring.empty()) { sock.Write(retstring); sock.Write(" "); }
    }
    else
    if (cmd=="hwindow") {
        ret = server.hwindow( args, retstring );
        if (!retstring.empty()) { sock.Write(retstring); sock.Write(" "); }
    }
#endif
        else if (cmd == "roi") {
            ret = server.region_of_interest(args, retstring);
            if (!retstring.empty()) {
                sock.Write(retstring);
                sock.Write(" ");
            }
        } else if (cmd == "isloaded") {
            retstring = server.firmwareloaded ? "true" : "false";
            sock.Write(retstring);
            sock.Write(" ");
            ret = NO_ERROR;
        } else if (cmd == "mode") {
            if (args.empty()) {
                // no argument means asking for current mode
                if (server.modeselected) {
                    ret = NO_ERROR;
                    sock.Write(server.camera_info.current_observing_mode);
                    sock.Write(" ");
                } else ret = ERROR; // no mode selected returns an error
            } else ret = server.set_camera_mode(args);
        } else if (cmd == "getp") {
            ret = server.get_parameter(args, retstring);
            if (!retstring.empty()) {
                sock.Write(retstring);
                sock.Write(" ");
            }
        } else if (cmd == "setp") {
            ret = server.set_parameter(args);
        } else if (cmd == "loadtiming") {
            if (args.empty()) ret = server.load_timing(retstring);
            else ret = server.load_timing(args, retstring);
            if (!retstring.empty()) {
                sock.Write(retstring);
                sock.Write(" ");
            }
        } else if (cmd == "inreg") {
            ret = server.inreg(args);
        } else if (cmd == "printstatus") {
            ret = server.get_frame_status();
            if (ret == NO_ERROR) server.print_frame_status();
        } else if (cmd == "readframe") {
            ret = server.read_frame();
        } else if (cmd == "writeframe") {
            ret = server.write_frame();
        } else if (cmd == "cds") {
            ret = server.cds(args, retstring);
            if (!retstring.empty()) {
                sock.Write(retstring);
                sock.Write(" ");
            }
        } else if (cmd == "heater") {
            ret = server.heater(args, retstring);
            if (!retstring.empty()) {
                sock.Write(retstring);
                sock.Write(" ");
            }
        } else if (cmd == "sensor") {
            ret = server.sensor(args, retstring);
            if (!retstring.empty()) {
                sock.Write(retstring);
                sock.Write(" ");
            }
        } else if (cmd == "longexposure") {
            ret = server.longexposure(args, retstring);
            if (!retstring.empty()) {
                sock.Write(retstring);
                sock.Write(" ");
            }
        } else if (cmd == "hdrshift") {
            ret = server.hdrshift(args, retstring);
            if (!retstring.empty()) {
                sock.Write(retstring);
                sock.Write(" ");
            }
        } else if (cmd == "trigin") {
            ret = server.trigin(args);
        }
<<<<<<< HEAD
        else
        if (cmd=="autofetch") {
            ret = server.autofetch(args, retstring);
            if (!retstring.empty()) {
                sock.Write(retstring);
                sock.Write( " ");
            }
=======
        else if ( cmd == "fetchlog" ) {
          ret = server.fetchlog();
>>>>>>> 016f96c1
        }
#endif
        else if (cmd == "expose") {
            ret = server.expose(args);
        } else if (cmd == "exptime") {
            // Neither controller allows fractional exposure times
            // so catch that here.
            //
            if (args.find(".") != std::string::npos) {
                ret = ERROR;
                logwrite(function, "ERROR: fractional exposure times not allowed");
                // empty the args string so that a call to exptime returns the current exptime
                //
                args = "";
                server.exptime(args, retstring);
            } else { ret = server.exptime(args, retstring); }
            if (!retstring.empty()) {
                sock.Write(retstring);
                sock.Write(" ");
            }
        } else if (cmd == "bias") {
            ret = server.bias(args, retstring);
            if (!retstring.empty()) {
                sock.Write(retstring);
                sock.Write(" ");
            }
        } else if (cmd == "echo") {
            sock.Write(args);
            sock.Write("\n");
        } else if (cmd == "interface") {
            ret = server.interface(retstring);
            sock.Write(retstring);
            sock.Write(" ");
        } else if (cmd =="power") {
            ret = server.power( args, retstring );
            if (!retstring.empty()) {
                sock.Write(retstring);
                sock.Write(" ");
            }
        } else if (cmd == "test") {
            ret = server.test(args, retstring);
            if (!retstring.empty()) {
                sock.Write(retstring);
                sock.Write(" ");
            }
        } else if (cmd == "native") {
            try {
                std::transform(args.begin(), args.end(), args.begin(), ::toupper); // make uppercase
            } catch (...) {
                logwrite(function, "error converting command to uppercase");
                ret = ERROR;
            }
#ifdef ASTROCAM
                    ret = server.native(args, retstring);
                    if (!retstring.empty()) { sock.Write(retstring); sock.Write(" "); }
#endif
#ifdef STA_ARCHON
            ret = server.native(args);
#endif
        }

        // if no matching command found
        //
        else {
            message.str("");
            message << "ERROR unrecognized command: " << cmd;
            logwrite(function, message.str());
            ret = ERROR;
        }

        if (ret != NOTHING) {
            std::string retstr = (ret == 0 ? "DONE\n" : "ERROR\n");
            if (ret == 0) retstr = "DONE\n";
            else retstr = "ERROR" + server.camera.get_longerror() + "\n";
            if (sock.Write(retstr) < 0) connection_open = false;
        }

        if (!sock.isblocking()) break; // Non-blocking connection exits immediately.
        // Keep blocking connection open for interactive session.
    }

    sock.Close();
    return;
}

/** doit *********************************************************************/<|MERGE_RESOLUTION|>--- conflicted
+++ resolved
@@ -755,7 +755,6 @@
         } else if (cmd == "trigin") {
             ret = server.trigin(args);
         }
-<<<<<<< HEAD
         else
         if (cmd=="autofetch") {
             ret = server.autofetch(args, retstring);
@@ -763,10 +762,8 @@
                 sock.Write(retstring);
                 sock.Write( " ");
             }
-=======
         else if ( cmd == "fetchlog" ) {
           ret = server.fetchlog();
->>>>>>> 016f96c1
         }
 #endif
         else if (cmd == "expose") {
