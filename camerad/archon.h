--- conflicted
+++ resolved
@@ -20,13 +20,9 @@
 #include "config.h"
 #include "logentry.h"
 #include "network.h"
-<<<<<<< HEAD
 #include "image-output/image-output.h"
 #include "image-output/image-output-factory.h"
-=======
-#include "image-output.h"
-#include "image-output-factory.h"
->>>>>>> 86c3a6b1
+
 
 #define MAXADCCHANS 16             //!< max number of ADC channels per controller (4 mod * 4 ch/mod)
 #define MAXADMCHANS 72             //!< max number of ADM channels per controller (4 mod * 18 ch/mod)
